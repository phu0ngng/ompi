--- conflicted
+++ resolved
@@ -153,28 +153,17 @@
     ddt_elem_id_description common;   /**< basic data description and flags */
     uint32_t                count;    /**< number of blocks */
     uint32_t                blocklen; /**< number of elements on each block */
-<<<<<<< HEAD
-    int32_t                 extent;   /**< extent of each block (in bytes) */
-    long                    disp;     /**< displacement of the first block */
-=======
     ptrdiff_t               extent;   /**< extent of each block (in bytes) */
     ptrdiff_t               disp;     /**< displacement of the first block */
->>>>>>> 640178c4
 };
 typedef struct ddt_elem_desc ddt_elem_desc_t;
 
 struct ddt_loop_desc {
     ddt_elem_id_description common; /**< basic data description and flags */
     uint32_t                loops;  /**< number of elements */
-<<<<<<< HEAD
-    uint32_t                unused; /**< not used right now */
-    uint32_t                items;  /**< number of items in the loop */
-    long                    extent; /**< extent of the whole loop */
-=======
     uint32_t                items;  /**< number of items in the loop */
     size_t                  unused; /**< not used right now */
     ptrdiff_t               extent; /**< extent of the whole loop */
->>>>>>> 640178c4
 };
 typedef struct ddt_loop_desc ddt_loop_desc_t;
 
@@ -182,13 +171,8 @@
     ddt_elem_id_description common;           /**< basic data description and flags */
     uint32_t                items;            /**< number of elements */
     uint32_t                unused;           /**< not used right now */
-<<<<<<< HEAD
-    uint32_t                size;             /**< real size of the data in the loop */
-    long                    first_elem_disp;  /**< the displacement of the first block in the loop */
-=======
     size_t                  size;             /**< real size of the data in the loop */
     ptrdiff_t               first_elem_disp;  /**< the displacement of the first block in the loop */
->>>>>>> 640178c4
 };
 typedef struct ddt_endloop_desc ddt_endloop_desc_t;
 
