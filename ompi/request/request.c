--- conflicted
+++ resolved
@@ -61,13 +61,9 @@
  * invoked. Use atomic push to avoid race conditions if multiple threads
  * complete requests.
  */
-<<<<<<< HEAD
-static opal_fifo_t request_complete_fifo;
-=======
 static opal_thread_local opal_list_t *request_complete_list = NULL;
 
 static opal_mutex_t request_complete_lock;
->>>>>>> 77c0b7e5
 
 /**
  * Flag indicating whether the progress callback has been registered.
@@ -208,12 +204,8 @@
 
     progress_callback_registered = 0;
 
-<<<<<<< HEAD
-    OBJ_CONSTRUCT(&request_complete_fifo, opal_fifo_t);
-=======
     OBJ_CONSTRUCT(&request_complete_lock, opal_mutex_t);
     //OBJ_CONSTRUCT(&request_complete_list, opal_list_t);
->>>>>>> 77c0b7e5
 
     return OMPI_SUCCESS;
 }
@@ -224,12 +216,8 @@
     if (progress_callback_registered) {
         opal_progress_unregister(&ompi_request_progress_user_completion);
     }
-<<<<<<< HEAD
-    OBJ_DESTRUCT(&request_complete_fifo);
-=======
     //OBJ_DESTRUCT(&request_complete_list);
     OBJ_DESTRUCT(&request_complete_lock);
->>>>>>> 77c0b7e5
     OMPI_REQUEST_FINI( &ompi_request_null.request );
     OBJ_DESTRUCT( &ompi_request_null.request );
     OMPI_REQUEST_FINI( &ompi_request_empty );
@@ -287,19 +275,11 @@
     opal_list_t *rcl = request_complete_list;
     if (NULL == rcl || opal_list_is_empty(rcl) || in_progress) return 0;
 
-<<<<<<< HEAD
-    if (opal_fifo_is_empty(&request_complete_fifo)) return 0;
-
-    while (NULL != (request = (ompi_request_t*)opal_fifo_pop(&request_complete_fifo))) {
-        MPIX_Request_complete_fn_t *cb = request->user_req_complete_cb;
-        request->user_req_complete_cb(request->user_req_complete_cb_data, request);
-=======
     in_progress = 1;
 
     ++progress_calls;
     while (NULL != (request = (ompi_request_t*)opal_list_remove_first(rcl))) {
         process_request_cb(request);
->>>>>>> 77c0b7e5
         completed++;
     }
 
@@ -312,12 +292,6 @@
 void
 ompi_request_enqueue_user_cb(ompi_request_t *request)
 {
-<<<<<<< HEAD
-    opal_fifo_push(&request_complete_fifo, &request->super.super);
-    if (!progress_callback_registered) {
-        if (0 == opal_atomic_swap_32(&progress_callback_registered, 1)) {
-            opal_progress_register(ompi_request_progress_user_completion);
-=======
     opal_list_t *rcl = request_complete_list;
     /* initialize the thread-local instance of the completion list */
     if (OPAL_UNLIKELY(NULL == rcl)) {
@@ -328,7 +302,6 @@
             if (0 == opal_atomic_swap_32(&progress_callback_registered, 1)) {
                 opal_progress_register_post(ompi_request_progress_user_completion);
             }
->>>>>>> 77c0b7e5
         }
     }
     /* append to the thread-local instance of the completion list */
