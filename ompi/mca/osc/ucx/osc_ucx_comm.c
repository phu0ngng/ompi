/*
 * Copyright (C) Mellanox Technologies Ltd. 2001-2017. ALL RIGHTS RESERVED.
 * $COPYRIGHT$
 *
 * Additional copyrights may follow
 *
 * $HEADER$
 */

#include "ompi_config.h"

#include "ompi/mca/osc/osc.h"
#include "ompi/mca/osc/base/base.h"
#include "ompi/mca/osc/base/osc_base_obj_convert.h"
#include "opal/mca/common/ucx/common_ucx.h"

#include "osc_ucx.h"
#include "osc_ucx_request.h"


#define CHECK_VALID_RKEY(_module, _target, _count)                               \
    if (!((_module)->win_info_array[_target]).rkey_init && ((_count) > 0)) {     \
        OSC_UCX_VERBOSE(1, "window with non-zero length does not have an rkey"); \
        return OMPI_ERROR;                                                       \
    }

typedef struct ucx_iovec {
    void *addr;
    size_t len;
} ucx_iovec_t;

static inline int check_sync_state(ompi_osc_ucx_module_t *module, int target,
                                   bool is_req_ops) {
    if (is_req_ops == false) {
        if (module->epoch_type.access == NONE_EPOCH) {
            return OMPI_ERR_RMA_SYNC;
        } else if (module->epoch_type.access == START_COMPLETE_EPOCH) {
            int i, size = ompi_group_size(module->start_group);
            for (i = 0; i < size; i++) {
                if (module->start_grp_ranks[i] == target) {
                    break;
                }
            }
            if (i == size) {
                return OMPI_ERR_RMA_SYNC;
            }
        } else if (module->epoch_type.access == PASSIVE_EPOCH) {
            ompi_osc_ucx_lock_t *item = NULL;
            opal_hash_table_get_value_uint32(&module->outstanding_locks, (uint32_t) target, (void **) &item);
            if (item == NULL) {
                return OMPI_ERR_RMA_SYNC;
            }
        }
    } else {
        if (module->epoch_type.access != PASSIVE_EPOCH &&
            module->epoch_type.access != PASSIVE_ALL_EPOCH) {
            return OMPI_ERR_RMA_SYNC;
        } else if (module->epoch_type.access == PASSIVE_EPOCH) {
            ompi_osc_ucx_lock_t *item = NULL;
            opal_hash_table_get_value_uint32(&module->outstanding_locks, (uint32_t) target, (void **) &item);
            if (item == NULL) {
                return OMPI_ERR_RMA_SYNC;
            }
        }
    }
    return OMPI_SUCCESS;
}

typedef struct {
  size_t   dt_bytes;
  uint64_t result_val;
  void    *result_addr;
} cas_result_handle_t;

static void cas_result_cb(void *data) {
  cas_result_handle_t *cas_result = (cas_result_handle_t*)data;
  memcpy(cas_result->result_addr, &cas_result->result_val, cas_result->dt_bytes);
  free(cas_result);
}


static inline int create_iov_list(const void *addr, int count, ompi_datatype_t *datatype,
                                  ucx_iovec_t **ucx_iov, uint32_t *ucx_iov_count) {
    int ret = OMPI_SUCCESS;
    size_t size;
    bool done = false;
    opal_convertor_t convertor;
    uint32_t iov_count, iov_idx;
    struct iovec iov[OSC_UCX_IOVEC_MAX];
    uint32_t ucx_iov_idx;

    OBJ_CONSTRUCT(&convertor, opal_convertor_t);
    ret = opal_convertor_copy_and_prepare_for_send(ompi_mpi_local_convertor,
                                                   &datatype->super, count,
                                                   addr, 0, &convertor);
    if (ret != OMPI_SUCCESS) {
        return ret;
    }

    (*ucx_iov_count) = 0;
    ucx_iov_idx = 0;

    do {
        iov_count = OSC_UCX_IOVEC_MAX;
        iov_idx = 0;

        done = opal_convertor_raw(&convertor, iov, &iov_count, &size);

        (*ucx_iov_count) += iov_count;
        (*ucx_iov) = (ucx_iovec_t *)realloc((*ucx_iov), (*ucx_iov_count) * sizeof(ucx_iovec_t));
        if (*ucx_iov == NULL) {
            return OMPI_ERR_TEMP_OUT_OF_RESOURCE;
        }

        while (iov_idx != iov_count) {
            (*ucx_iov)[ucx_iov_idx].addr = iov[iov_idx].iov_base;
            (*ucx_iov)[ucx_iov_idx].len = iov[iov_idx].iov_len;
            ucx_iov_idx++;
            iov_idx++;
        }

        assert((*ucx_iov_count) == ucx_iov_idx);

    } while (!done);

    opal_convertor_cleanup(&convertor);
    OBJ_DESTRUCT(&convertor);

    return ret;
}

static inline int ddt_put_get(ompi_osc_ucx_module_t *module,
                              const void *origin_addr, int origin_count,
                              struct ompi_datatype_t *origin_dt,
                              bool is_origin_contig, ptrdiff_t origin_lb,
                              int target, uint64_t remote_addr,
                              int target_count, struct ompi_datatype_t *target_dt,
                              bool is_target_contig, ptrdiff_t target_lb, bool is_get) {
    ucx_iovec_t *origin_ucx_iov = NULL, *target_ucx_iov = NULL;
    uint32_t origin_ucx_iov_count = 0, target_ucx_iov_count = 0;
    uint32_t origin_ucx_iov_idx = 0, target_ucx_iov_idx = 0;
    int status;
    int ret = OMPI_SUCCESS;

    if (!is_origin_contig) {
        ret = create_iov_list(origin_addr, origin_count, origin_dt,
                              &origin_ucx_iov, &origin_ucx_iov_count);
        if (ret != OMPI_SUCCESS) {
            return ret;
        }
    }

    if (!is_target_contig) {
        ret = create_iov_list(NULL, target_count, target_dt,
                              &target_ucx_iov, &target_ucx_iov_count);
        if (ret != OMPI_SUCCESS) {
            return ret;
        }
    }

    if (!is_origin_contig && !is_target_contig) {
        size_t curr_len = 0;
        opal_common_ucx_op_t op;
        while (origin_ucx_iov_idx < origin_ucx_iov_count) {
            curr_len = MIN(origin_ucx_iov[origin_ucx_iov_idx].len,
                           target_ucx_iov[target_ucx_iov_idx].len);
            if (is_get) {
                op = OPAL_COMMON_UCX_GET;
            } else {
                op = OPAL_COMMON_UCX_PUT;
            }
            status = opal_common_ucx_wpmem_putget(module->mem, op, target,
                                                origin_ucx_iov[origin_ucx_iov_idx].addr, curr_len,
                                                remote_addr + (uint64_t)(target_ucx_iov[target_ucx_iov_idx].addr));
            if (OPAL_SUCCESS != status) {
                OSC_UCX_VERBOSE(1, "opal_common_ucx_mem_putget failed: %d", status);
                return OMPI_ERROR;
            }

            origin_ucx_iov[origin_ucx_iov_idx].addr = (void *)((intptr_t)origin_ucx_iov[origin_ucx_iov_idx].addr + curr_len);
            target_ucx_iov[target_ucx_iov_idx].addr = (void *)((intptr_t)target_ucx_iov[target_ucx_iov_idx].addr + curr_len);

            origin_ucx_iov[origin_ucx_iov_idx].len -= curr_len;
            if (origin_ucx_iov[origin_ucx_iov_idx].len == 0) {
                origin_ucx_iov_idx++;
            }
            target_ucx_iov[target_ucx_iov_idx].len -= curr_len;
            if (target_ucx_iov[target_ucx_iov_idx].len == 0) {
                target_ucx_iov_idx++;
            }
        }

        assert(origin_ucx_iov_idx == origin_ucx_iov_count &&
               target_ucx_iov_idx == target_ucx_iov_count);

    } else if (!is_origin_contig) {
        size_t prev_len = 0;
        opal_common_ucx_op_t op;
        while (origin_ucx_iov_idx < origin_ucx_iov_count) {
            if (is_get) {
                op = OPAL_COMMON_UCX_GET;
            } else {
                op = OPAL_COMMON_UCX_PUT;
            }
            status = opal_common_ucx_wpmem_putget(module->mem, op, target,
                                                origin_ucx_iov[origin_ucx_iov_idx].addr,
                                                origin_ucx_iov[origin_ucx_iov_idx].len,
                                                remote_addr + target_lb + prev_len);
            if (OPAL_SUCCESS != status) {
                OSC_UCX_VERBOSE(1, "opal_common_ucx_mem_putget failed: %d", status);
                return OMPI_ERROR;
            }

            prev_len += origin_ucx_iov[origin_ucx_iov_idx].len;
            origin_ucx_iov_idx++;
        }
    } else {
        size_t prev_len = 0;
        opal_common_ucx_op_t op;
        while (target_ucx_iov_idx < target_ucx_iov_count) {
            if (is_get) {
                op = OPAL_COMMON_UCX_GET;
            } else {
                op = OPAL_COMMON_UCX_PUT;
            }

            status = opal_common_ucx_wpmem_putget(module->mem, op, target,
                                                (void *)((intptr_t)origin_addr + origin_lb + prev_len),
                                                target_ucx_iov[target_ucx_iov_idx].len,
                                                remote_addr + (uint64_t)(target_ucx_iov[target_ucx_iov_idx].addr));
            if (OPAL_SUCCESS != status) {
                OSC_UCX_VERBOSE(1, "opal_common_ucx_mem_putget failed: %d", status);
                return OMPI_ERROR;
            }

            prev_len += target_ucx_iov[target_ucx_iov_idx].len;
            target_ucx_iov_idx++;
        }
    }

    if (origin_ucx_iov != NULL) {
        free(origin_ucx_iov);
    }
    if (target_ucx_iov != NULL) {
        free(target_ucx_iov);
    }

    return ret;
}

static inline int start_atomicity(ompi_osc_ucx_module_t *module, int target) {
    uint64_t result_value = -1;
    uint64_t remote_addr = (module->state_addrs)[target] + OSC_UCX_STATE_ACC_LOCK_OFFSET;
    int ret = OMPI_SUCCESS;

    for (;;) {
        ret = opal_common_ucx_wpmem_cmpswp(module->state_mem,
                                         TARGET_LOCK_UNLOCKED, TARGET_LOCK_EXCLUSIVE,
                                         target, &result_value, sizeof(result_value),
                                         remote_addr);
        if (ret != OMPI_SUCCESS) {
            OSC_UCX_VERBOSE(1, "opal_common_ucx_mem_cmpswp failed: %d", ret);
            return OMPI_ERROR;
        }
        if (result_value == TARGET_LOCK_UNLOCKED) {
            return OMPI_SUCCESS;
        }

        ucp_worker_progress(mca_osc_ucx_component.wpool->dflt_worker);
    }
}

static inline int end_atomicity(ompi_osc_ucx_module_t *module, int target) {
    uint64_t result_value = 0;
    uint64_t remote_addr = (module->state_addrs)[target] + OSC_UCX_STATE_ACC_LOCK_OFFSET;
    int ret = OMPI_SUCCESS;

    ret = opal_common_ucx_wpmem_fetch(module->state_mem,
                                    UCP_ATOMIC_FETCH_OP_SWAP, TARGET_LOCK_UNLOCKED,
                                    target, &result_value, sizeof(result_value),
                                    remote_addr);
    if (ret != OMPI_SUCCESS) {
        OSC_UCX_VERBOSE(1, "opal_common_ucx_mem_fetch failed: %d", ret);
        return OMPI_ERROR;
    }

    assert(result_value == TARGET_LOCK_EXCLUSIVE);

    return ret;
}

static inline int get_dynamic_win_info(uint64_t remote_addr, ompi_osc_ucx_module_t *module,
                                       int target) {
    uint64_t remote_state_addr = (module->state_addrs)[target] + OSC_UCX_STATE_DYNAMIC_WIN_CNT_OFFSET;
    size_t len = sizeof(uint64_t) + sizeof(ompi_osc_dynamic_win_info_t) * OMPI_OSC_UCX_ATTACH_MAX;
    char *temp_buf = malloc(len);
    ompi_osc_dynamic_win_info_t *temp_dynamic_wins;
    uint64_t win_count;
    int contain, insert = -1;
    int ret;

    ret = opal_common_ucx_wpmem_putget(module->state_mem, OPAL_COMMON_UCX_GET, target,
                                       (void *)((intptr_t)temp_buf),
                                       len, remote_state_addr);
    if (OPAL_SUCCESS != ret) {
        OSC_UCX_VERBOSE(1, "opal_common_ucx_mem_putget failed: %d", ret);
        return OMPI_ERROR;
    }

    ret = opal_common_ucx_wpmem_flush(module->state_mem, OPAL_COMMON_UCX_SCOPE_EP, target);
    if (ret != OMPI_SUCCESS) {
        return ret;
    }

    memcpy(&win_count, temp_buf, sizeof(uint64_t));
    assert(win_count > 0 && win_count <= OMPI_OSC_UCX_ATTACH_MAX);

    temp_dynamic_wins = (ompi_osc_dynamic_win_info_t *)(temp_buf + sizeof(uint64_t));
    contain = ompi_osc_find_attached_region_position(temp_dynamic_wins, 0, win_count,
                                                     remote_addr, 1, &insert);
    assert(contain >= 0 && (uint64_t)contain < win_count);

    if (module->local_dynamic_win_info[contain].mem->mem_addrs == NULL) {
        module->local_dynamic_win_info[contain].mem->mem_addrs = calloc(ompi_comm_size(module->comm),
                                                                        OMPI_OSC_UCX_MEM_ADDR_MAX_LEN);
        module->local_dynamic_win_info[contain].mem->mem_displs =calloc(ompi_comm_size(module->comm),
                                                                        sizeof(int));
    }

    memcpy(module->local_dynamic_win_info[contain].mem->mem_addrs + target * OMPI_OSC_UCX_MEM_ADDR_MAX_LEN,
           temp_dynamic_wins[contain].mem_addr, OMPI_OSC_UCX_MEM_ADDR_MAX_LEN);
    module->local_dynamic_win_info[contain].mem->mem_displs[target] = target * OMPI_OSC_UCX_MEM_ADDR_MAX_LEN;

    free(temp_buf);

    return ret;
}

static int do_atomic_op_replace_sum(
    ompi_osc_ucx_module_t  *module,
    struct ompi_op_t       *op,
    int                     target,
    const void             *origin_addr,
    int                     origin_count,
    struct ompi_datatype_t *origin_dt,
    ptrdiff_t               target_disp,
    int                     target_count,
    struct ompi_datatype_t *target_dt,
    void                   *result_addr,
    ompi_osc_ucx_request_t *ucx_req)
{
    int ret = OMPI_SUCCESS;
    size_t origin_dt_bytes;
    size_t target_dt_bytes;
    ompi_datatype_type_size(origin_dt, &origin_dt_bytes);
    ompi_datatype_type_size(target_dt, &target_dt_bytes);

    if (origin_dt_bytes  > sizeof(uint64_t) ||
        origin_dt_bytes != target_dt_bytes  ||
        target_count    != origin_count) {
        return OMPI_ERR_NOT_SUPPORTED;
    }

    uint64_t remote_addr = (module->addrs[target]) + target_disp * OSC_UCX_GET_DISP(module, target);

    if (module->flavor == MPI_WIN_FLAVOR_DYNAMIC) {
        ret = get_dynamic_win_info(remote_addr, module, target);
        if (ret != OMPI_SUCCESS) {
            return ret;
        }
    }

    ucp_atomic_fetch_op_t opcode;
    if (op == &ompi_mpi_op_replace.op) {
        opcode = UCP_ATOMIC_FETCH_OP_SWAP;
    } else {
        opcode = UCP_ATOMIC_FETCH_OP_FADD;
    }

    opal_common_ucx_user_req_handler_t user_req_cb = NULL;
    void* user_req_ptr = NULL;
    for (int i = 0; i < origin_count; ++i) {
        uint64_t value = 0;
        if ((origin_count - 1) == i && NULL != ucx_req) {
            // the last item is used to feed the request, if needed
            user_req_cb = &req_completion;
            user_req_ptr = ucx_req;
            // issue a fence if this is the last but not the only element
            if (0 < i) {
                ret = opal_common_ucx_wpmem_fence(module->mem);
                if (ret != OMPI_SUCCESS) {
                    OSC_UCX_VERBOSE(1, "opal_common_ucx_mem_fence failed: %d", ret);
                    return OMPI_ERROR;
                }
            }
        }
        memcpy(&value, origin_addr, origin_dt_bytes);
        ret = opal_common_ucx_wpmem_fetch_nb(module->mem, opcode, value, target,
                                             result_addr ? result_addr : &(module->req_result),
                                             origin_dt_bytes, remote_addr, user_req_cb, user_req_ptr);

        // advance origin and remote address
        origin_addr  = (void*)((intptr_t)origin_addr + origin_dt_bytes);
        remote_addr += origin_dt_bytes;
        if (result_addr) {
            result_addr = (void*)((intptr_t)result_addr + origin_dt_bytes);
        }
    }

    return ret;
}

static int do_atomic_op_cswap(
    ompi_osc_ucx_module_t  *module,
    struct ompi_op_t       *op,
    int                     target,
    const void             *origin_addr,
    int                     origin_count,
    struct ompi_datatype_t *origin_dt,
    ptrdiff_t               target_disp,
    int                     target_count,
    struct ompi_datatype_t *target_dt,
    void                   *result_addr,
    ompi_osc_ucx_request_t *ucx_req)
{
    int ret = OMPI_SUCCESS;
    size_t origin_dt_bytes;
    size_t target_dt_bytes;
    ompi_datatype_type_size(origin_dt, &origin_dt_bytes);
    ompi_datatype_type_size(target_dt, &target_dt_bytes);

    if (origin_dt_bytes  > sizeof(uint64_t) ||
        origin_dt_bytes != target_dt_bytes  ||
        target_count    != origin_count) {
        return OMPI_ERR_NOT_SUPPORTED;
    }

    uint64_t remote_addr = (module->addrs[target]) + target_disp * OSC_UCX_GET_DISP(module, target);

    if (module->flavor == MPI_WIN_FLAVOR_DYNAMIC) {
        ret = get_dynamic_win_info(remote_addr, module, target);
        if (ret != OMPI_SUCCESS) {
            return ret;
        }
    }

    for (int i = 0; i < origin_count; ++i) {

        uint64_t tmp_val;
        uint64_t target_val = 0;

        // get the value from the origin
        ret = opal_common_ucx_wpmem_putget(module->mem, OPAL_COMMON_UCX_GET,
                                            target, &target_val, origin_dt_bytes,
                                            remote_addr);
        if (ret != OMPI_SUCCESS) {
            return ret;
        }

        ret = opal_common_ucx_wpmem_flush(module->mem, OPAL_COMMON_UCX_SCOPE_EP, target);
        if (ret != OMPI_SUCCESS) {
            return ret;
          }

        /* JS: move this loop into the request to overlap multiple cas operations? */
        do {

            tmp_val = target_val;
            // compute the result value
            ompi_op_reduce(op, (void *)origin_addr, &tmp_val, 1, origin_dt);

            // compare-and-swap the resulting value
            ret = opal_common_ucx_wpmem_cmpswp(module->mem, target_val, tmp_val,
                                               target, &tmp_val, origin_dt_bytes,
                                               remote_addr);
            if (ret != OMPI_SUCCESS) {
                return ret;
            }

            // check whether the conditional swap was successful
            if (tmp_val == target_val) {
              break;
            }

            target_val = tmp_val;

        } while (1);

        // store the result if necessary
        if (NULL != result_addr) {
          memcpy(result_addr, &tmp_val, origin_dt_bytes);
          result_addr = (void*)((intptr_t)result_addr + origin_dt_bytes);
        }
        // advance origin and remote address
        origin_addr  = (void*)((intptr_t)origin_addr + origin_dt_bytes);
        remote_addr += origin_dt_bytes;
    }

    if (NULL != ucx_req) {
        // nothing to wait for so mark the request as completed
        ompi_request_complete(&ucx_req->super, true);
    }

    return ret;
}

static inline
int do_atomic_op(
    ompi_osc_ucx_module_t  *module,
    struct ompi_op_t       *op,
    int                     target,
    const void             *origin_addr,
    int                     origin_count,
    struct ompi_datatype_t *origin_dt,
    ptrdiff_t               target_disp,
    int                     target_count,
    struct ompi_datatype_t *target_dt,
    void                   *result_addr,
    ompi_osc_ucx_request_t *ucx_req)
{
    int ret;

    if (op == &ompi_mpi_op_replace.op || op == &ompi_mpi_op_sum.op) {
        ret = do_atomic_op_replace_sum(module, op, target,
                                       origin_addr, origin_count, origin_dt,
                                       target_disp, target_count, target_dt,
                                       result_addr, ucx_req);
    } else {
        ret = do_atomic_op_cswap(module, op, target,
                                 origin_addr, origin_count, origin_dt,
                                 target_disp, target_count, target_dt,
                                 result_addr, ucx_req);
    }
    return ret;
}


int ompi_osc_ucx_put(const void *origin_addr, int origin_count, struct ompi_datatype_t *origin_dt,
                     int target, ptrdiff_t target_disp, int target_count,
                     struct ompi_datatype_t *target_dt, struct ompi_win_t *win) {
    ompi_osc_ucx_module_t *module = (ompi_osc_ucx_module_t*) win->w_osc_module;
    uint64_t remote_addr = (module->addrs[target]) + target_disp * OSC_UCX_GET_DISP(module, target);
    bool is_origin_contig = false, is_target_contig = false;
    ptrdiff_t origin_lb, origin_extent, target_lb, target_extent;
    int ret = OMPI_SUCCESS;

    ret = check_sync_state(module, target, false);
    if (ret != OMPI_SUCCESS) {
        return ret;
    }

    if (module->flavor == MPI_WIN_FLAVOR_DYNAMIC) {
        ret = get_dynamic_win_info(remote_addr, module, target);
        if (ret != OMPI_SUCCESS) {
            return ret;
        }
    }

    if (!target_count) {
        return OMPI_SUCCESS;
    }

    ompi_datatype_get_true_extent(origin_dt, &origin_lb, &origin_extent);
    ompi_datatype_get_true_extent(target_dt, &target_lb, &target_extent);

    is_origin_contig = ompi_datatype_is_contiguous_memory_layout(origin_dt, origin_count);
    is_target_contig = ompi_datatype_is_contiguous_memory_layout(target_dt, target_count);

    if (is_origin_contig && is_target_contig) {
        /* fast path */
        size_t origin_len;

        ompi_datatype_type_size(origin_dt, &origin_len);
        origin_len *= origin_count;

        ret = opal_common_ucx_wpmem_putget(module->mem, OPAL_COMMON_UCX_PUT, target,
                                         (void *)((intptr_t)origin_addr + origin_lb),
                                         origin_len, remote_addr + target_lb);
        if (OPAL_SUCCESS != ret) {
            OSC_UCX_VERBOSE(1, "opal_common_ucx_mem_putget failed: %d", ret);
            return OMPI_ERROR;
        }
        return ret;
    } else {
        return ddt_put_get(module, origin_addr, origin_count, origin_dt, is_origin_contig,
                           origin_lb, target, remote_addr, target_count, target_dt,
                           is_target_contig, target_lb, false);
    }
}

int ompi_osc_ucx_get(void *origin_addr, int origin_count,
                     struct ompi_datatype_t *origin_dt,
                     int target, ptrdiff_t target_disp, int target_count,
                     struct ompi_datatype_t *target_dt, struct ompi_win_t *win) {
    ompi_osc_ucx_module_t *module = (ompi_osc_ucx_module_t*) win->w_osc_module;
    uint64_t remote_addr = (module->addrs[target]) + target_disp * OSC_UCX_GET_DISP(module, target);
    ptrdiff_t origin_lb, origin_extent, target_lb, target_extent;
    bool is_origin_contig = false, is_target_contig = false;
    int ret = OMPI_SUCCESS;

    ret = check_sync_state(module, target, false);
    if (ret != OMPI_SUCCESS) {
        return ret;
    }

    if (module->flavor == MPI_WIN_FLAVOR_DYNAMIC) {
        ret = get_dynamic_win_info(remote_addr, module, target);
        if (ret != OMPI_SUCCESS) {
            return ret;
        }
    }

    if (!target_count) {
        return OMPI_SUCCESS;
    }


    ompi_datatype_get_true_extent(origin_dt, &origin_lb, &origin_extent);
    ompi_datatype_get_true_extent(target_dt, &target_lb, &target_extent);

    is_origin_contig = ompi_datatype_is_contiguous_memory_layout(origin_dt, origin_count);
    is_target_contig = ompi_datatype_is_contiguous_memory_layout(target_dt, target_count);

    if (is_origin_contig && is_target_contig) {
        /* fast path */
        size_t origin_len;

        ompi_datatype_type_size(origin_dt, &origin_len);
        origin_len *= origin_count;

        ret = opal_common_ucx_wpmem_putget(module->mem, OPAL_COMMON_UCX_GET, target,
                                         (void *)((intptr_t)origin_addr + origin_lb),
                                         origin_len, remote_addr + target_lb);
        if (OPAL_SUCCESS != ret) {
            OSC_UCX_VERBOSE(1, "opal_common_ucx_mem_putget failed: %d", ret);
            return OMPI_ERROR;
        }

        return ret;
    } else {
        return ddt_put_get(module, origin_addr, origin_count, origin_dt, is_origin_contig,
                           origin_lb, target, remote_addr, target_count, target_dt,
                           is_target_contig, target_lb, true);
    }
}

static
int accumulate_req(const void *origin_addr, int origin_count,
                   struct ompi_datatype_t *origin_dt,
                   int target, ptrdiff_t target_disp, int target_count,
                   struct ompi_datatype_t *target_dt,
                   struct ompi_op_t *op, struct ompi_win_t *win,
                   ompi_osc_ucx_request_t *ucx_req) {

    ompi_osc_ucx_module_t *module = (ompi_osc_ucx_module_t*) win->w_osc_module;
    int ret = OMPI_SUCCESS;

    ret = check_sync_state(module, target, false);
    if (ret != OMPI_SUCCESS) {
        return ret;
    }

    if (op == &ompi_mpi_op_no_op.op) {
        return ret;
    }

    if (module->acc_single_intrinsic) {
        return do_atomic_op(module, op, target,
                            origin_addr, origin_count, origin_dt,
                            target_disp, target_count, target_dt,
                            NULL, ucx_req);
    }


    ret = start_atomicity(module, target);
    if (ret != OMPI_SUCCESS) {
        return ret;
    }

    if (op == &ompi_mpi_op_replace.op) {
        ret = ompi_osc_ucx_put(origin_addr, origin_count, origin_dt, target,
                               target_disp, target_count, target_dt, win);
        if (ret != OMPI_SUCCESS) {
            return ret;
        }
    } else {
        void *temp_addr_holder = NULL;
        void *temp_addr = NULL;
        uint32_t temp_count;
        ompi_datatype_t *temp_dt;
        ptrdiff_t temp_lb, temp_extent;
        bool is_origin_contig = ompi_datatype_is_contiguous_memory_layout(origin_dt, origin_count);

        if (ompi_datatype_is_predefined(target_dt)) {
            temp_dt = target_dt;
            temp_count = target_count;
        } else {
            ret = ompi_osc_base_get_primitive_type_info(target_dt, &temp_dt, &temp_count);
            if (ret != OMPI_SUCCESS) {
                return ret;
            }
        }
        ompi_datatype_get_true_extent(temp_dt, &temp_lb, &temp_extent);
        temp_addr = temp_addr_holder = malloc(temp_extent * temp_count);
        if (temp_addr == NULL) {
            return OMPI_ERR_TEMP_OUT_OF_RESOURCE;
        }

        ret = ompi_osc_ucx_get(temp_addr, (int)temp_count, temp_dt,
                               target, target_disp, target_count, target_dt, win);
        if (ret != OMPI_SUCCESS) {
            return ret;
        }

        ret = opal_common_ucx_wpmem_flush(module->mem, OPAL_COMMON_UCX_SCOPE_EP, target);
        if (ret != OMPI_SUCCESS) {
            return ret;
        }

        if (ompi_datatype_is_predefined(origin_dt) || is_origin_contig) {
            ompi_op_reduce(op, (void *)origin_addr, temp_addr, (int)temp_count, temp_dt);
        } else {
            ucx_iovec_t *origin_ucx_iov = NULL;
            uint32_t origin_ucx_iov_count = 0;
            uint32_t origin_ucx_iov_idx = 0;

            ret = create_iov_list(origin_addr, origin_count, origin_dt,
                                  &origin_ucx_iov, &origin_ucx_iov_count);
            if (ret != OMPI_SUCCESS) {
                return ret;
            }

            if ((op != &ompi_mpi_op_maxloc.op && op != &ompi_mpi_op_minloc.op) ||
                ompi_datatype_is_contiguous_memory_layout(temp_dt, temp_count)) {
                size_t temp_size;
                char *curr_temp_addr = (char *)temp_addr;
                ompi_datatype_type_size(temp_dt, &temp_size);
                while (origin_ucx_iov_idx < origin_ucx_iov_count) {
                    int curr_count = origin_ucx_iov[origin_ucx_iov_idx].len / temp_size;
                    ompi_op_reduce(op, origin_ucx_iov[origin_ucx_iov_idx].addr,
                                   curr_temp_addr, curr_count, temp_dt);
                    curr_temp_addr += curr_count * temp_size;
                    origin_ucx_iov_idx++;
                }
            } else {
                int i;
                void *curr_origin_addr = origin_ucx_iov[origin_ucx_iov_idx].addr;
                for (i = 0; i < (int)temp_count; i++) {
                    ompi_op_reduce(op, curr_origin_addr,
                                   (void *)((char *)temp_addr + i * temp_extent),
                                   1, temp_dt);
                    curr_origin_addr = (void *)((char *)curr_origin_addr + temp_extent);
                    origin_ucx_iov_idx++;
                    if (curr_origin_addr >= (void *)((char *)origin_ucx_iov[origin_ucx_iov_idx].addr + origin_ucx_iov[origin_ucx_iov_idx].len)) {
                        origin_ucx_iov_idx++;
                        curr_origin_addr = origin_ucx_iov[origin_ucx_iov_idx].addr;
                    }
                }
            }

            free(origin_ucx_iov);
        }

        ret = ompi_osc_ucx_put(temp_addr, (int)temp_count, temp_dt, target, target_disp,
                               target_count, target_dt, win);
        if (ret != OMPI_SUCCESS) {
            return ret;
        }

        ret = opal_common_ucx_wpmem_flush(module->mem, OPAL_COMMON_UCX_SCOPE_EP, target);
        if (ret != OMPI_SUCCESS) {
            return ret;
        }

        free(temp_addr_holder);
    }

    if (NULL != ucx_req) {
        // nothing to wait for, mark request as completed
        ompi_request_complete(&ucx_req->super, true);
    }

    return end_atomicity(module, target);
}

int ompi_osc_ucx_accumulate(const void *origin_addr, int origin_count,
                            struct ompi_datatype_t *origin_dt,
                            int target, ptrdiff_t target_disp, int target_count,
                            struct ompi_datatype_t *target_dt,
                            struct ompi_op_t *op, struct ompi_win_t *win) {
    return accumulate_req(origin_addr, origin_count, origin_dt, target,
                          target_disp, target_count, target_dt, op, win, NULL);
}

int ompi_osc_ucx_compare_and_swap(const void *origin_addr, const void *compare_addr,
                                  void *result_addr, struct ompi_datatype_t *dt,
                                  int target, ptrdiff_t target_disp,
                                  struct ompi_win_t *win) {
    ompi_osc_ucx_module_t *module = (ompi_osc_ucx_module_t *)win->w_osc_module;
    uint64_t remote_addr = (module->addrs[target]) + target_disp * OSC_UCX_GET_DISP(module, target);
    size_t dt_bytes;
    int ret = OMPI_SUCCESS;

    ret = check_sync_state(module, target, false);
    if (ret != OMPI_SUCCESS) {
        return ret;
    }

    if (!module->acc_single_intrinsic) {
        ret = start_atomicity(module, target);
        if (ret != OMPI_SUCCESS) {
            return ret;
        }
    }

    if (module->flavor == MPI_WIN_FLAVOR_DYNAMIC) {
        ret = get_dynamic_win_info(remote_addr, module, target);
        if (ret != OMPI_SUCCESS) {
            return ret;
        }
    }

    ompi_datatype_type_size(dt, &dt_bytes);
    if (sizeof(uint64_t) < dt_bytes) {
        return OMPI_ERR_NOT_SUPPORTED;
    }

<<<<<<< HEAD
    uint64_t origin_val;
    memcpy(&origin_val, origin_addr, dt_bytes);

    // the completion handler copies the returned value into the result address
    // and free's the memory
    cas_result_handle_t *cas_result = malloc(sizeof(*cas_result));
    cas_result->dt_bytes = dt_bytes;
    cas_result->result_addr = result_addr;
    memcpy(&cas_result->result_val, compare_addr, dt_bytes);
    ret = opal_common_ucx_wpmem_fetch_nb(module->mem, UCP_ATOMIC_FETCH_OP_CSWAP,
                                         origin_val, target,
                                         &cas_result->result_val, dt_bytes, remote_addr,
                                         &cas_result_cb, cas_result);
=======
    uint64_t compare_val;
    memcpy(&compare_val, compare_addr, dt_bytes);
    memcpy(result_addr, origin_addr, dt_bytes);
    ret = opal_common_ucx_wpmem_fetch_nb(module->mem, UCP_ATOMIC_FETCH_OP_CSWAP,
                                         compare_val, target,
                                         result_addr, dt_bytes, remote_addr,
                                         NULL, NULL);
>>>>>>> 393e962e

    if (module->acc_single_intrinsic) {
        return ret;
    }

    // fence before releasing the accumulate lock
    ret = opal_common_ucx_wpmem_fence(module->mem);
    if (ret != OMPI_SUCCESS) {
        OSC_UCX_VERBOSE(1, "opal_common_ucx_mem_fence failed: %d", ret);
        // don't return error, try to release the accumulate lock
    }

    return end_atomicity(module, target);
}

int ompi_osc_ucx_fetch_and_op(const void *origin_addr, void *result_addr,
                              struct ompi_datatype_t *dt, int target,
                              ptrdiff_t target_disp, struct ompi_op_t *op,
                              struct ompi_win_t *win) {
    ompi_osc_ucx_module_t *module = (ompi_osc_ucx_module_t*) win->w_osc_module;
    int ret = OMPI_SUCCESS;

    ret = check_sync_state(module, target, false);
    if (ret != OMPI_SUCCESS) {
        return ret;
    }

    if (op == &ompi_mpi_op_no_op.op || op == &ompi_mpi_op_replace.op ||
        op == &ompi_mpi_op_sum.op) {
        uint64_t remote_addr = (module->addrs[target]) + target_disp * OSC_UCX_GET_DISP(module, target);
        uint64_t value = origin_addr ? *(uint64_t *)origin_addr : 0;
        ucp_atomic_fetch_op_t opcode;
        size_t dt_bytes;

        if (!module->acc_single_intrinsic) {
            ret = start_atomicity(module, target);
            if (ret != OMPI_SUCCESS) {
                return ret;
            }
        }

        if (module->flavor == MPI_WIN_FLAVOR_DYNAMIC) {
            ret = get_dynamic_win_info(remote_addr, module, target);
            if (ret != OMPI_SUCCESS) {
                return ret;
            }
        }

        ompi_datatype_type_size(dt, &dt_bytes);

        if (op == &ompi_mpi_op_replace.op) {
            opcode = UCP_ATOMIC_FETCH_OP_SWAP;
        } else {
            opcode = UCP_ATOMIC_FETCH_OP_FADD;
            if (op == &ompi_mpi_op_no_op.op) {
                value = 0;
            }
        }

        ret = opal_common_ucx_wpmem_fetch(module->mem, opcode, value, target,
                                        (void *)result_addr, dt_bytes, remote_addr);

        if (module->acc_single_intrinsic) {
            return ret;
        }

        return end_atomicity(module, target);
    } else {
        return ompi_osc_ucx_get_accumulate(origin_addr, 1, dt, result_addr, 1, dt,
                                           target, target_disp, 1, dt, op, win);
    }
}

static
int get_accumulate_req(const void *origin_addr, int origin_count,
                       struct ompi_datatype_t *origin_dt,
                       void *result_addr, int result_count,
                       struct ompi_datatype_t *result_dt,
                       int target, ptrdiff_t target_disp,
                       int target_count, struct ompi_datatype_t *target_dt,
                       struct ompi_op_t *op, struct ompi_win_t *win,
                       ompi_osc_ucx_request_t *ucx_req) {
    ompi_osc_ucx_module_t *module = (ompi_osc_ucx_module_t*) win->w_osc_module;
    int ret = OMPI_SUCCESS;

    ret = check_sync_state(module, target, false);
    if (ret != OMPI_SUCCESS) {
        return ret;
    }

    if (module->acc_single_intrinsic) {
        return do_atomic_op(module, op, target,
                            origin_addr, origin_count, origin_dt,
                            target_disp, target_count, target_dt,
                            result_addr, ucx_req);
    }

    ret = start_atomicity(module, target);
    if (ret != OMPI_SUCCESS) {
        return ret;
    }

    ret = ompi_osc_ucx_get(result_addr, result_count, result_dt, target,
                           target_disp, target_count, target_dt, win);
    if (ret != OMPI_SUCCESS) {
        return ret;
    }

    if (op != &ompi_mpi_op_no_op.op) {
        if (op == &ompi_mpi_op_replace.op) {
            ret = ompi_osc_ucx_put(origin_addr, origin_count, origin_dt,
                                   target, target_disp, target_count,
                                   target_dt, win);
            if (ret != OMPI_SUCCESS) {
                return ret;
            }
        } else {
            void *temp_addr_holder = NULL;
            void *temp_addr = NULL;
            uint32_t temp_count;
            ompi_datatype_t *temp_dt;
            ptrdiff_t temp_lb, temp_extent;
            bool is_origin_contig = ompi_datatype_is_contiguous_memory_layout(origin_dt, origin_count);

            if (ompi_datatype_is_predefined(target_dt)) {
                temp_dt = target_dt;
                temp_count = target_count;
            } else {
                ret = ompi_osc_base_get_primitive_type_info(target_dt, &temp_dt, &temp_count);
                if (ret != OMPI_SUCCESS) {
                    return ret;
                }
            }
            ompi_datatype_get_true_extent(temp_dt, &temp_lb, &temp_extent);
            temp_addr = temp_addr_holder = malloc(temp_extent * temp_count);
            if (temp_addr == NULL) {
                return OMPI_ERR_TEMP_OUT_OF_RESOURCE;
            }

            ret = ompi_osc_ucx_get(temp_addr, (int)temp_count, temp_dt,
                                   target, target_disp, target_count, target_dt, win);
            if (ret != OMPI_SUCCESS) {
                return ret;
            }

            ret = opal_common_ucx_wpmem_flush(module->mem, OPAL_COMMON_UCX_SCOPE_EP, target);
            if (ret != OMPI_SUCCESS) {
                return ret;
            }

            if (ompi_datatype_is_predefined(origin_dt) || is_origin_contig) {
                ompi_op_reduce(op, (void *)origin_addr, temp_addr, (int)temp_count, temp_dt);
            } else {
                ucx_iovec_t *origin_ucx_iov = NULL;
                uint32_t origin_ucx_iov_count = 0;
                uint32_t origin_ucx_iov_idx = 0;

                ret = create_iov_list(origin_addr, origin_count, origin_dt,
                                      &origin_ucx_iov, &origin_ucx_iov_count);
                if (ret != OMPI_SUCCESS) {
                    return ret;
                }

                if ((op != &ompi_mpi_op_maxloc.op && op != &ompi_mpi_op_minloc.op) ||
                    ompi_datatype_is_contiguous_memory_layout(temp_dt, temp_count)) {
                    size_t temp_size;
                    char *curr_temp_addr = (char *)temp_addr;
                    ompi_datatype_type_size(temp_dt, &temp_size);
                    while (origin_ucx_iov_idx < origin_ucx_iov_count) {
                        int curr_count = origin_ucx_iov[origin_ucx_iov_idx].len / temp_size;
                        ompi_op_reduce(op, origin_ucx_iov[origin_ucx_iov_idx].addr,
                                       curr_temp_addr, curr_count, temp_dt);
                        curr_temp_addr += curr_count * temp_size;
                        origin_ucx_iov_idx++;
                    }
                } else {
                    int i;
                    void *curr_origin_addr = origin_ucx_iov[origin_ucx_iov_idx].addr;
                    for (i = 0; i < (int)temp_count; i++) {
                        ompi_op_reduce(op, curr_origin_addr,
                                       (void *)((char *)temp_addr + i * temp_extent),
                                       1, temp_dt);
                        curr_origin_addr = (void *)((char *)curr_origin_addr + temp_extent);
                        origin_ucx_iov_idx++;
                        if (curr_origin_addr >= (void *)((char *)origin_ucx_iov[origin_ucx_iov_idx].addr + origin_ucx_iov[origin_ucx_iov_idx].len)) {
                            origin_ucx_iov_idx++;
                            curr_origin_addr = origin_ucx_iov[origin_ucx_iov_idx].addr;
                        }
                    }
                }
                free(origin_ucx_iov);
            }

            ret = ompi_osc_ucx_put(temp_addr, (int)temp_count, temp_dt, target, target_disp,
                                   target_count, target_dt, win);
            if (ret != OMPI_SUCCESS) {
                return ret;
            }

            ret = opal_common_ucx_wpmem_flush(module->mem, OPAL_COMMON_UCX_SCOPE_EP, target);
            if (ret != OMPI_SUCCESS) {
                return ret;
            }

            free(temp_addr_holder);
        }
    }

    if (NULL != ucx_req) {
        // nothing to wait for, mark request as completed
        ompi_request_complete(&ucx_req->super, true);
    }


    return end_atomicity(module, target);
}

int ompi_osc_ucx_get_accumulate(const void *origin_addr, int origin_count,
                                struct ompi_datatype_t *origin_dt,
                                void *result_addr, int result_count,
                                struct ompi_datatype_t *result_dt,
                                int target, ptrdiff_t target_disp,
                                int target_count, struct ompi_datatype_t *target_dt,
                                struct ompi_op_t *op, struct ompi_win_t *win) {

    return get_accumulate_req(origin_addr, origin_count, origin_dt, result_addr,
                              result_count, result_dt, target, target_disp,
                              target_count, target_dt, op, win, NULL);
}

int ompi_osc_ucx_rput(const void *origin_addr, int origin_count,
                      struct ompi_datatype_t *origin_dt,
                      int target, ptrdiff_t target_disp, int target_count,
                      struct ompi_datatype_t *target_dt,
                      struct ompi_win_t *win, struct ompi_request_t **request) {
    ompi_osc_ucx_module_t *module = (ompi_osc_ucx_module_t*) win->w_osc_module;
    uint64_t remote_addr = (module->addrs[target]) + target_disp * OSC_UCX_GET_DISP(module, target);
    ompi_osc_ucx_request_t *ucx_req = NULL;
    int ret = OMPI_SUCCESS;

    ret = check_sync_state(module, target, true);
    if (ret != OMPI_SUCCESS) {
        return ret;
    }

    if (module->flavor == MPI_WIN_FLAVOR_DYNAMIC) {
        ret = get_dynamic_win_info(remote_addr, module, target);
        if (ret != OMPI_SUCCESS) {
            return ret;
        }
    }

    OMPI_OSC_UCX_REQUEST_ALLOC(win, ucx_req);
    assert(NULL != ucx_req);

    ret = ompi_osc_ucx_put(origin_addr, origin_count, origin_dt, target, target_disp,
                           target_count, target_dt, win);
    if (ret != OMPI_SUCCESS) {
        return ret;
    }

    ret = opal_common_ucx_wpmem_fence(module->mem);
    if (ret != OMPI_SUCCESS) {
        OSC_UCX_VERBOSE(1, "opal_common_ucx_mem_fence failed: %d", ret);
        return OMPI_ERROR;
    }

    mca_osc_ucx_component.num_incomplete_req_ops++;
    ret = opal_common_ucx_wpmem_fetch_nb(module->mem, UCP_ATOMIC_FETCH_OP_FADD,
                                         0, target, &(module->req_result),
                                         sizeof(uint64_t), remote_addr,
                                         req_completion, ucx_req);
    if (ret != OMPI_SUCCESS) {
        OMPI_OSC_UCX_REQUEST_RETURN(ucx_req);
        return ret;
    }

    *request = &ucx_req->super;

    return ret;
}

int ompi_osc_ucx_rget(void *origin_addr, int origin_count,
                      struct ompi_datatype_t *origin_dt,
                      int target, ptrdiff_t target_disp, int target_count,
                      struct ompi_datatype_t *target_dt, struct ompi_win_t *win,
                      struct ompi_request_t **request) {
    ompi_osc_ucx_module_t *module = (ompi_osc_ucx_module_t*) win->w_osc_module;
    uint64_t remote_addr = (module->addrs[target]) + target_disp * OSC_UCX_GET_DISP(module, target);
    ompi_osc_ucx_request_t *ucx_req = NULL;
    int ret = OMPI_SUCCESS;

    ret = check_sync_state(module, target, true);
    if (ret != OMPI_SUCCESS) {
        return ret;
    }

    if (module->flavor == MPI_WIN_FLAVOR_DYNAMIC) {
        ret = get_dynamic_win_info(remote_addr, module, target);
        if (ret != OMPI_SUCCESS) {
            return ret;
        }
    }

    OMPI_OSC_UCX_REQUEST_ALLOC(win, ucx_req);
    assert(NULL != ucx_req);

    ret = ompi_osc_ucx_get(origin_addr, origin_count, origin_dt, target, target_disp,
                           target_count, target_dt, win);
    if (ret != OMPI_SUCCESS) {
        return ret;
    }

    ret = opal_common_ucx_wpmem_fence(module->mem);
    if (ret != OMPI_SUCCESS) {
        OSC_UCX_VERBOSE(1, "opal_common_ucx_mem_fence failed: %d", ret);
        return OMPI_ERROR;
    }

    mca_osc_ucx_component.num_incomplete_req_ops++;
    ret = opal_common_ucx_wpmem_fetch_nb(module->mem, UCP_ATOMIC_FETCH_OP_FADD,
                                         0, target, &(module->req_result),
                                         sizeof(uint64_t), remote_addr,
                                         req_completion, ucx_req);
    if (ret != OMPI_SUCCESS) {
        OMPI_OSC_UCX_REQUEST_RETURN(ucx_req);
        return ret;
    }

    *request = &ucx_req->super;

    return ret;
}

int ompi_osc_ucx_raccumulate(const void *origin_addr, int origin_count,
                             struct ompi_datatype_t *origin_dt,
                             int target, ptrdiff_t target_disp, int target_count,
                             struct ompi_datatype_t *target_dt, struct ompi_op_t *op,
                             struct ompi_win_t *win, struct ompi_request_t **request) {
    ompi_osc_ucx_module_t *module = (ompi_osc_ucx_module_t*) win->w_osc_module;
    ompi_osc_ucx_request_t *ucx_req = NULL;
    int ret = OMPI_SUCCESS;

    ret = check_sync_state(module, target, true);
    if (ret != OMPI_SUCCESS) {
        return ret;
    }

    OMPI_OSC_UCX_REQUEST_ALLOC(win, ucx_req);
    assert(NULL != ucx_req);

    ret = accumulate_req(origin_addr, origin_count, origin_dt, target, target_disp,
                         target_count, target_dt, op, win, ucx_req);
    if (ret != OMPI_SUCCESS) {
        OMPI_OSC_UCX_REQUEST_RETURN(ucx_req);
        return ret;
    }

    *request = &ucx_req->super;

    return ret;
}

int ompi_osc_ucx_rget_accumulate(const void *origin_addr, int origin_count,
                                 struct ompi_datatype_t *origin_datatype,
                                 void *result_addr, int result_count,
                                 struct ompi_datatype_t *result_datatype,
                                 int target, ptrdiff_t target_disp, int target_count,
                                 struct ompi_datatype_t *target_datatype,
                                 struct ompi_op_t *op, struct ompi_win_t *win,
                                 struct ompi_request_t **request) {
    ompi_osc_ucx_module_t *module = (ompi_osc_ucx_module_t*) win->w_osc_module;
    ompi_osc_ucx_request_t *ucx_req = NULL;
    int ret = OMPI_SUCCESS;

    ret = check_sync_state(module, target, true);
    if (ret != OMPI_SUCCESS) {
        return ret;
    }

    OMPI_OSC_UCX_REQUEST_ALLOC(win, ucx_req);
    assert(NULL != ucx_req);

    ret = get_accumulate_req(origin_addr, origin_count, origin_datatype,
                             result_addr, result_count, result_datatype,
                             target, target_disp, target_count,
                             target_datatype, op, win, ucx_req);
    if (ret != OMPI_SUCCESS) {
        OMPI_OSC_UCX_REQUEST_RETURN(ucx_req);
        return ret;
    }

    *request = &ucx_req->super;

    return ret;
}<|MERGE_RESOLUTION|>--- conflicted
+++ resolved
@@ -65,19 +65,6 @@
     }
     return OMPI_SUCCESS;
 }
-
-typedef struct {
-  size_t   dt_bytes;
-  uint64_t result_val;
-  void    *result_addr;
-} cas_result_handle_t;
-
-static void cas_result_cb(void *data) {
-  cas_result_handle_t *cas_result = (cas_result_handle_t*)data;
-  memcpy(cas_result->result_addr, &cas_result->result_val, cas_result->dt_bytes);
-  free(cas_result);
-}
-
 
 static inline int create_iov_list(const void *addr, int count, ompi_datatype_t *datatype,
                                   ucx_iovec_t **ucx_iov, uint32_t *ucx_iov_count) {
@@ -825,21 +812,6 @@
         return OMPI_ERR_NOT_SUPPORTED;
     }
 
-<<<<<<< HEAD
-    uint64_t origin_val;
-    memcpy(&origin_val, origin_addr, dt_bytes);
-
-    // the completion handler copies the returned value into the result address
-    // and free's the memory
-    cas_result_handle_t *cas_result = malloc(sizeof(*cas_result));
-    cas_result->dt_bytes = dt_bytes;
-    cas_result->result_addr = result_addr;
-    memcpy(&cas_result->result_val, compare_addr, dt_bytes);
-    ret = opal_common_ucx_wpmem_fetch_nb(module->mem, UCP_ATOMIC_FETCH_OP_CSWAP,
-                                         origin_val, target,
-                                         &cas_result->result_val, dt_bytes, remote_addr,
-                                         &cas_result_cb, cas_result);
-=======
     uint64_t compare_val;
     memcpy(&compare_val, compare_addr, dt_bytes);
     memcpy(result_addr, origin_addr, dt_bytes);
@@ -847,7 +819,6 @@
                                          compare_val, target,
                                          result_addr, dt_bytes, remote_addr,
                                          NULL, NULL);
->>>>>>> 393e962e
 
     if (module->acc_single_intrinsic) {
         return ret;
