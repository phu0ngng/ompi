/*
 * Copyright (C) Mellanox Technologies Ltd. 2001-2017. ALL RIGHTS RESERVED.
 * $COPYRIGHT$
 *
 * Additional copyrights may follow
 *
 * $HEADER$
 */

#include "ompi_config.h"

#include "ompi/mca/osc/osc.h"
#include "ompi/mca/osc/base/base.h"
#include "ompi/mca/osc/base/osc_base_obj_convert.h"
#include "opal/mca/common/ucx/common_ucx.h"

#include "osc_ucx.h"
#include "osc_ucx_request.h"


#define CHECK_VALID_RKEY(_module, _target, _count)                               \
    if (!((_module)->win_info_array[_target]).rkey_init && ((_count) > 0)) {     \
        OSC_UCX_VERBOSE(1, "window with non-zero length does not have an rkey"); \
        return OMPI_ERROR;                                                       \
    }

typedef struct ucx_iovec {
    void *addr;
    size_t len;
} ucx_iovec_t;

static inline int check_sync_state(ompi_osc_ucx_module_t *module, int target,
                                   bool is_req_ops) {
    if (is_req_ops == false) {
        if (module->epoch_type.access == NONE_EPOCH) {
            return OMPI_ERR_RMA_SYNC;
        } else if (module->epoch_type.access == START_COMPLETE_EPOCH) {
            int i, size = ompi_group_size(module->start_group);
            for (i = 0; i < size; i++) {
                if (module->start_grp_ranks[i] == target) {
                    break;
                }
            }
            if (i == size) {
                return OMPI_ERR_RMA_SYNC;
            }
        } else if (module->epoch_type.access == PASSIVE_EPOCH) {
            ompi_osc_ucx_lock_t *item = NULL;
            opal_hash_table_get_value_uint32(&module->outstanding_locks, (uint32_t) target, (void **) &item);
            if (item == NULL) {
                return OMPI_ERR_RMA_SYNC;
            }
        }
    } else {
        if (module->epoch_type.access != PASSIVE_EPOCH &&
            module->epoch_type.access != PASSIVE_ALL_EPOCH) {
            return OMPI_ERR_RMA_SYNC;
        } else if (module->epoch_type.access == PASSIVE_EPOCH) {
            ompi_osc_ucx_lock_t *item = NULL;
            opal_hash_table_get_value_uint32(&module->outstanding_locks, (uint32_t) target, (void **) &item);
            if (item == NULL) {
                return OMPI_ERR_RMA_SYNC;
            }
        }
    }
    return OMPI_SUCCESS;
}

static inline int create_iov_list(const void *addr, int count, ompi_datatype_t *datatype,
                                  ucx_iovec_t **ucx_iov, uint32_t *ucx_iov_count) {
    int ret = OMPI_SUCCESS;
    size_t size;
    bool done = false;
    opal_convertor_t convertor;
    uint32_t iov_count, iov_idx;
    struct iovec iov[OSC_UCX_IOVEC_MAX];
    uint32_t ucx_iov_idx;

    OBJ_CONSTRUCT(&convertor, opal_convertor_t);
    ret = opal_convertor_copy_and_prepare_for_send(ompi_mpi_local_convertor,
                                                   &datatype->super, count,
                                                   addr, 0, &convertor);
    if (ret != OMPI_SUCCESS) {
        return ret;
    }

    (*ucx_iov_count) = 0;
    ucx_iov_idx = 0;

    do {
        iov_count = OSC_UCX_IOVEC_MAX;
        iov_idx = 0;

        done = opal_convertor_raw(&convertor, iov, &iov_count, &size);

        (*ucx_iov_count) += iov_count;
        (*ucx_iov) = (ucx_iovec_t *)realloc((*ucx_iov), (*ucx_iov_count) * sizeof(ucx_iovec_t));
        if (*ucx_iov == NULL) {
            return OMPI_ERR_TEMP_OUT_OF_RESOURCE;
        }

        while (iov_idx != iov_count) {
            (*ucx_iov)[ucx_iov_idx].addr = iov[iov_idx].iov_base;
            (*ucx_iov)[ucx_iov_idx].len = iov[iov_idx].iov_len;
            ucx_iov_idx++;
            iov_idx++;
        }

        assert((*ucx_iov_count) == ucx_iov_idx);

    } while (!done);

    opal_convertor_cleanup(&convertor);
    OBJ_DESTRUCT(&convertor);

    return ret;
}

static inline int ddt_put_get(ompi_osc_ucx_module_t *module,
                              const void *origin_addr, int origin_count,
                              struct ompi_datatype_t *origin_dt,
                              bool is_origin_contig, ptrdiff_t origin_lb,
                              int target, uint64_t remote_addr,
                              int target_count, struct ompi_datatype_t *target_dt,
                              bool is_target_contig, ptrdiff_t target_lb, bool is_get) {
    ucx_iovec_t *origin_ucx_iov = NULL, *target_ucx_iov = NULL;
    uint32_t origin_ucx_iov_count = 0, target_ucx_iov_count = 0;
    uint32_t origin_ucx_iov_idx = 0, target_ucx_iov_idx = 0;
    int status;
    int ret = OMPI_SUCCESS;

    if (!is_origin_contig) {
        ret = create_iov_list(origin_addr, origin_count, origin_dt,
                              &origin_ucx_iov, &origin_ucx_iov_count);
        if (ret != OMPI_SUCCESS) {
            return ret;
        }
    }

    if (!is_target_contig) {
        ret = create_iov_list(NULL, target_count, target_dt,
                              &target_ucx_iov, &target_ucx_iov_count);
        if (ret != OMPI_SUCCESS) {
            return ret;
        }
    }

    if (!is_origin_contig && !is_target_contig) {
        size_t curr_len = 0;
        opal_common_ucx_op_t op;
        while (origin_ucx_iov_idx < origin_ucx_iov_count) {
            curr_len = MIN(origin_ucx_iov[origin_ucx_iov_idx].len,
                           target_ucx_iov[target_ucx_iov_idx].len);
            if (is_get) {
                op = OPAL_COMMON_UCX_GET;
            } else {
                op = OPAL_COMMON_UCX_PUT;
            }
            status = opal_common_ucx_wpmem_putget(module->mem, op, target,
                                                origin_ucx_iov[origin_ucx_iov_idx].addr, curr_len,
                                                remote_addr + (uint64_t)(target_ucx_iov[target_ucx_iov_idx].addr));
            if (OPAL_SUCCESS != status) {
                OSC_UCX_VERBOSE(1, "opal_common_ucx_mem_putget failed: %d", status);
                return OMPI_ERROR;
            }

            origin_ucx_iov[origin_ucx_iov_idx].addr = (void *)((intptr_t)origin_ucx_iov[origin_ucx_iov_idx].addr + curr_len);
            target_ucx_iov[target_ucx_iov_idx].addr = (void *)((intptr_t)target_ucx_iov[target_ucx_iov_idx].addr + curr_len);

            origin_ucx_iov[origin_ucx_iov_idx].len -= curr_len;
            if (origin_ucx_iov[origin_ucx_iov_idx].len == 0) {
                origin_ucx_iov_idx++;
            }
            target_ucx_iov[target_ucx_iov_idx].len -= curr_len;
            if (target_ucx_iov[target_ucx_iov_idx].len == 0) {
                target_ucx_iov_idx++;
            }
        }

        assert(origin_ucx_iov_idx == origin_ucx_iov_count &&
               target_ucx_iov_idx == target_ucx_iov_count);

    } else if (!is_origin_contig) {
        size_t prev_len = 0;
        opal_common_ucx_op_t op;
        while (origin_ucx_iov_idx < origin_ucx_iov_count) {
            if (is_get) {
                op = OPAL_COMMON_UCX_GET;
            } else {
                op = OPAL_COMMON_UCX_PUT;
            }
            status = opal_common_ucx_wpmem_putget(module->mem, op, target,
                                                origin_ucx_iov[origin_ucx_iov_idx].addr,
                                                origin_ucx_iov[origin_ucx_iov_idx].len,
                                                remote_addr + target_lb + prev_len);
            if (OPAL_SUCCESS != status) {
                OSC_UCX_VERBOSE(1, "opal_common_ucx_mem_putget failed: %d", status);
                return OMPI_ERROR;
            }

            prev_len += origin_ucx_iov[origin_ucx_iov_idx].len;
            origin_ucx_iov_idx++;
        }
    } else {
        size_t prev_len = 0;
        opal_common_ucx_op_t op;
        while (target_ucx_iov_idx < target_ucx_iov_count) {
            if (is_get) {
                op = OPAL_COMMON_UCX_GET;
            } else {
                op = OPAL_COMMON_UCX_PUT;
            }

            status = opal_common_ucx_wpmem_putget(module->mem, op, target,
                                                (void *)((intptr_t)origin_addr + origin_lb + prev_len),
                                                target_ucx_iov[target_ucx_iov_idx].len,
                                                remote_addr + (uint64_t)(target_ucx_iov[target_ucx_iov_idx].addr));
            if (OPAL_SUCCESS != status) {
                OSC_UCX_VERBOSE(1, "opal_common_ucx_mem_putget failed: %d", status);
                return OMPI_ERROR;
            }

            prev_len += target_ucx_iov[target_ucx_iov_idx].len;
            target_ucx_iov_idx++;
        }
    }

    if (origin_ucx_iov != NULL) {
        free(origin_ucx_iov);
    }
    if (target_ucx_iov != NULL) {
        free(target_ucx_iov);
    }

    return ret;
}

static inline int start_atomicity(ompi_osc_ucx_module_t *module, int target) {
    uint64_t result_value = -1;
    uint64_t remote_addr = (module->state_addrs)[target] + OSC_UCX_STATE_ACC_LOCK_OFFSET;
    int ret = OMPI_SUCCESS;

    for (;;) {
        ret = opal_common_ucx_wpmem_cmpswp(module->state_mem,
                                         TARGET_LOCK_UNLOCKED, TARGET_LOCK_EXCLUSIVE,
                                         target, &result_value, sizeof(result_value),
                                         remote_addr);
        if (ret != OMPI_SUCCESS) {
            OSC_UCX_VERBOSE(1, "opal_common_ucx_mem_cmpswp failed: %d", ret);
            return OMPI_ERROR;
        }
        if (result_value == TARGET_LOCK_UNLOCKED) {
            return OMPI_SUCCESS;
        }

        ucp_worker_progress(mca_osc_ucx_component.wpool->dflt_worker);
    }
}

static inline int end_atomicity(ompi_osc_ucx_module_t *module, int target) {
    uint64_t result_value = 0;
    uint64_t remote_addr = (module->state_addrs)[target] + OSC_UCX_STATE_ACC_LOCK_OFFSET;
    int ret = OMPI_SUCCESS;

    ret = opal_common_ucx_wpmem_fetch(module->state_mem,
                                    UCP_ATOMIC_FETCH_OP_SWAP, TARGET_LOCK_UNLOCKED,
                                    target, &result_value, sizeof(result_value),
                                    remote_addr);
    if (ret != OMPI_SUCCESS) {
        OSC_UCX_VERBOSE(1, "opal_common_ucx_mem_fetch failed: %d", ret);
        return OMPI_ERROR;
    }

    assert(result_value == TARGET_LOCK_EXCLUSIVE);

    return ret;
}

static inline int get_dynamic_win_info(uint64_t remote_addr, ompi_osc_ucx_module_t *module,
                                       int target) {
    uint64_t remote_state_addr = (module->state_addrs)[target] + OSC_UCX_STATE_DYNAMIC_WIN_CNT_OFFSET;
    size_t len = sizeof(uint64_t) + sizeof(ompi_osc_dynamic_win_info_t) * OMPI_OSC_UCX_ATTACH_MAX;
    char *temp_buf = malloc(len);
    ompi_osc_dynamic_win_info_t *temp_dynamic_wins;
    uint64_t win_count;
    int contain, insert = -1;
    int ret;

    ret = opal_common_ucx_wpmem_putget(module->state_mem, OPAL_COMMON_UCX_GET, target,
                                       (void *)((intptr_t)temp_buf),
                                       len, remote_state_addr);
    if (OPAL_SUCCESS != ret) {
        OSC_UCX_VERBOSE(1, "opal_common_ucx_mem_putget failed: %d", ret);
        return OMPI_ERROR;
    }

    ret = opal_common_ucx_wpmem_flush(module->state_mem, OPAL_COMMON_UCX_SCOPE_EP, target);
    if (ret != OMPI_SUCCESS) {
        return ret;
    }

    memcpy(&win_count, temp_buf, sizeof(uint64_t));
    assert(win_count > 0 && win_count <= OMPI_OSC_UCX_ATTACH_MAX);

    temp_dynamic_wins = (ompi_osc_dynamic_win_info_t *)(temp_buf + sizeof(uint64_t));
    contain = ompi_osc_find_attached_region_position(temp_dynamic_wins, 0, win_count,
                                                     remote_addr, 1, &insert);
    assert(contain >= 0 && (uint64_t)contain < win_count);

    if (module->local_dynamic_win_info[contain].mem->mem_addrs == NULL) {
        module->local_dynamic_win_info[contain].mem->mem_addrs = calloc(ompi_comm_size(module->comm),
                                                                        OMPI_OSC_UCX_MEM_ADDR_MAX_LEN);
        module->local_dynamic_win_info[contain].mem->mem_displs =calloc(ompi_comm_size(module->comm),
                                                                        sizeof(int));
    }

    memcpy(module->local_dynamic_win_info[contain].mem->mem_addrs + target * OMPI_OSC_UCX_MEM_ADDR_MAX_LEN,
           temp_dynamic_wins[contain].mem_addr, OMPI_OSC_UCX_MEM_ADDR_MAX_LEN);
    module->local_dynamic_win_info[contain].mem->mem_displs[target] = target * OMPI_OSC_UCX_MEM_ADDR_MAX_LEN;

    free(temp_buf);

    return ret;
}

<<<<<<< HEAD
static int atomic_op_replace_sum(
=======
static int do_atomic_op_replace_sum(
>>>>>>> 770a1dfa
    ompi_osc_ucx_module_t  *module,
    struct ompi_op_t       *op,
    int                     target,
    const void             *origin_addr,
    int                     origin_count,
    struct ompi_datatype_t *origin_dt,
    ptrdiff_t               target_disp,
    int                     target_count,
    struct ompi_datatype_t *target_dt,
<<<<<<< HEAD
    void                   *result_addr)
=======
    void                   *result_addr,
    ompi_osc_ucx_request_t *ucx_req)
>>>>>>> 770a1dfa
{
    int ret = OMPI_SUCCESS;
    size_t origin_dt_bytes;
    size_t target_dt_bytes;
    ompi_datatype_type_size(origin_dt, &origin_dt_bytes);
    ompi_datatype_type_size(target_dt, &target_dt_bytes);

    if (origin_dt_bytes  > sizeof(uint64_t) ||
        origin_dt_bytes != target_dt_bytes  ||
        target_count    != origin_count) {
        return OMPI_ERR_NOT_SUPPORTED;
    }

    uint64_t remote_addr = (module->addrs[target]) + target_disp * OSC_UCX_GET_DISP(module, target);

    if (module->flavor == MPI_WIN_FLAVOR_DYNAMIC) {
        ret = get_dynamic_win_info(remote_addr, module, target);
        if (ret != OMPI_SUCCESS) {
            return ret;
        }
    }

    ucp_atomic_fetch_op_t opcode;
    if (op == &ompi_mpi_op_replace.op) {
        opcode = UCP_ATOMIC_FETCH_OP_SWAP;
    } else {
        opcode = UCP_ATOMIC_FETCH_OP_FADD;
    }

    for (int i = 0; i < origin_count; ++i) {
        uint64_t value = 0;
<<<<<<< HEAD
        memcpy(&value, origin_addr, origin_dt_bytes);
        ret = opal_common_ucx_wpmem_fetch_nb(module->mem, opcode, value, target,
                                             result_addr, origin_dt_bytes,
                                             remote_addr, NULL, NULL);
=======
        opal_common_ucx_user_req_handler_t user_req_cb = NULL;
        void* user_req_ptr = NULL;
        if ((origin_count - 1) == i && NULL != ucx_req) {
            // the last item is used to feed the request, if needed
            user_req_cb = &req_completion;
            user_req_ptr = ucx_req;
            // issue a fence if this is the last and not the only element
            if (0 < i) {
                ret = opal_common_ucx_wpmem_fence(module->mem);
                if (ret != OMPI_SUCCESS) {
                    OSC_UCX_VERBOSE(1, "opal_common_ucx_mem_fence failed: %d", ret);
                    return OMPI_ERROR;
                }
            }
        }
        memcpy(&value, origin_addr, origin_dt_bytes);
        ret = opal_common_ucx_wpmem_fetch_nb(module->mem, opcode, value, target,
                                             result_addr ? result_addr : &(module->req_result),
                                             origin_dt_bytes, remote_addr, user_req_cb, user_req_ptr);
>>>>>>> 770a1dfa

        // advance origin and remote address
        origin_addr  = (void*)((intptr_t)origin_addr + origin_dt_bytes);
        remote_addr += origin_dt_bytes;
        if (result_addr) {
            result_addr = (void*)((intptr_t)result_addr + origin_dt_bytes);
        }
    }

    return ret;
}

<<<<<<< HEAD
static int atomic_op_cswap(
=======
static int do_atomic_op_cswap(
>>>>>>> 770a1dfa
    ompi_osc_ucx_module_t  *module,
    struct ompi_op_t       *op,
    int                     target,
    const void             *origin_addr,
    int                     origin_count,
    struct ompi_datatype_t *origin_dt,
    ptrdiff_t               target_disp,
    int                     target_count,
    struct ompi_datatype_t *target_dt,
<<<<<<< HEAD
    void                   *result_addr)
=======
    void                   *result_addr,
    ompi_osc_ucx_request_t *ucx_req)
>>>>>>> 770a1dfa
{
    int ret = OMPI_SUCCESS;
    size_t origin_dt_bytes;
    size_t target_dt_bytes;
    ompi_datatype_type_size(origin_dt, &origin_dt_bytes);
    ompi_datatype_type_size(target_dt, &target_dt_bytes);

    if (origin_dt_bytes  > sizeof(uint64_t) ||
        origin_dt_bytes != target_dt_bytes  ||
        target_count    != origin_count) {
        return OMPI_ERR_NOT_SUPPORTED;
    }

    uint64_t remote_addr = (module->addrs[target]) + target_disp * OSC_UCX_GET_DISP(module, target);

    if (module->flavor == MPI_WIN_FLAVOR_DYNAMIC) {
        ret = get_dynamic_win_info(remote_addr, module, target);
        if (ret != OMPI_SUCCESS) {
            return ret;
        }
    }

<<<<<<< HEAD
    for (int i = 0; i < origin_count; ++i) {

        uint64_t tmp_val;
        do {
            uint64_t target_val = 0;

            // get the value from the origin
            ret = opal_common_ucx_wpmem_putget(module->mem, OPAL_COMMON_UCX_GET,
                                               target, &target_val, origin_dt_bytes,
                                               remote_addr);
            if (ret != OMPI_SUCCESS) {
                return ret;
            }

            ret = opal_common_ucx_wpmem_flush(module->mem, OPAL_COMMON_UCX_SCOPE_EP, target);
            if (ret != OMPI_SUCCESS) {
                return ret;
            }
=======
    /* JS: can we parallelize this loop and make it implicit in the request? */
    for (int i = 0; i < origin_count; ++i) {

        uint64_t tmp_val;
        uint64_t target_val = 0;

        // get the value from the origin
        ret = opal_common_ucx_wpmem_putget(module->mem, OPAL_COMMON_UCX_GET,
                                            target, &target_val, origin_dt_bytes,
                                            remote_addr);
        if (ret != OMPI_SUCCESS) {
            return ret;
        }

        ret = opal_common_ucx_wpmem_flush(module->mem, OPAL_COMMON_UCX_SCOPE_EP, target);
        if (ret != OMPI_SUCCESS) {
            return ret;
          }

        do {
>>>>>>> 770a1dfa

            tmp_val = target_val;
            // compute the result value
            ompi_op_reduce(op, (void *)origin_addr, &tmp_val, 1, origin_dt);

            // compare-and-swap the resulting value
<<<<<<< HEAD
            ret = opal_common_ucx_wpmem_fetch(module->mem, UCP_ATOMIC_FETCH_OP_CSWAP, target_val, target,
                                            (void *)tmp_val, origin_dt_bytes, remote_addr);
=======
            ret = opal_common_ucx_wpmem_cmpswp(module->mem, target_val, tmp_val,
                                               target, &tmp_val, origin_dt_bytes,
                                               remote_addr);
>>>>>>> 770a1dfa
            if (ret != OMPI_SUCCESS) {
                return ret;
            }

            // check whether the conditional swap was successful
            if (tmp_val == target_val) {
              break;
            }

<<<<<<< HEAD
=======
            target_val = tmp_val;

>>>>>>> 770a1dfa
        } while (1);

        // store the result if necessary
        if (NULL != result_addr) {
          memcpy(result_addr, &tmp_val, origin_dt_bytes);
          result_addr = (void*)((intptr_t)result_addr + origin_dt_bytes);
        }
        // advance origin and remote address
        origin_addr  = (void*)((intptr_t)origin_addr + origin_dt_bytes);
        remote_addr += origin_dt_bytes;
    }

<<<<<<< HEAD
=======
    // nothing to wait for so mark the request as completed
    ompi_request_complete(&ucx_req->super, true);

    return ret;
}

static inline
int do_atomic_op(
    ompi_osc_ucx_module_t  *module,
    struct ompi_op_t       *op,
    int                     target,
    const void             *origin_addr,
    int                     origin_count,
    struct ompi_datatype_t *origin_dt,
    ptrdiff_t               target_disp,
    int                     target_count,
    struct ompi_datatype_t *target_dt,
    void                   *result_addr,
    ompi_osc_ucx_request_t *ucx_req)
{
    int ret;

    if (op == &ompi_mpi_op_replace.op || op == &ompi_mpi_op_sum.op) {
        ret = do_atomic_op_replace_sum(module, op, target,
                                       origin_addr, origin_count, origin_dt,
                                       target_disp, target_count, target_dt,
                                       result_addr, ucx_req);
    } else {
        ret = do_atomic_op_cswap(module, op, target,
                                 origin_addr, origin_count, origin_dt,
                                 target_disp, target_count, target_dt,
                                 result_addr, ucx_req);
    }
>>>>>>> 770a1dfa
    return ret;
}


int ompi_osc_ucx_put(const void *origin_addr, int origin_count, struct ompi_datatype_t *origin_dt,
                     int target, ptrdiff_t target_disp, int target_count,
                     struct ompi_datatype_t *target_dt, struct ompi_win_t *win) {
    ompi_osc_ucx_module_t *module = (ompi_osc_ucx_module_t*) win->w_osc_module;
    uint64_t remote_addr = (module->addrs[target]) + target_disp * OSC_UCX_GET_DISP(module, target);
    bool is_origin_contig = false, is_target_contig = false;
    ptrdiff_t origin_lb, origin_extent, target_lb, target_extent;
    int ret = OMPI_SUCCESS;

    ret = check_sync_state(module, target, false);
    if (ret != OMPI_SUCCESS) {
        return ret;
    }

    if (module->flavor == MPI_WIN_FLAVOR_DYNAMIC) {
        ret = get_dynamic_win_info(remote_addr, module, target);
        if (ret != OMPI_SUCCESS) {
            return ret;
        }
    }

    if (!target_count) {
        return OMPI_SUCCESS;
    }

    ompi_datatype_get_true_extent(origin_dt, &origin_lb, &origin_extent);
    ompi_datatype_get_true_extent(target_dt, &target_lb, &target_extent);

    is_origin_contig = ompi_datatype_is_contiguous_memory_layout(origin_dt, origin_count);
    is_target_contig = ompi_datatype_is_contiguous_memory_layout(target_dt, target_count);

    if (is_origin_contig && is_target_contig) {
        /* fast path */
        size_t origin_len;

        ompi_datatype_type_size(origin_dt, &origin_len);
        origin_len *= origin_count;

        ret = opal_common_ucx_wpmem_putget(module->mem, OPAL_COMMON_UCX_PUT, target,
                                         (void *)((intptr_t)origin_addr + origin_lb),
                                         origin_len, remote_addr + target_lb);
        if (OPAL_SUCCESS != ret) {
            OSC_UCX_VERBOSE(1, "opal_common_ucx_mem_putget failed: %d", ret);
            return OMPI_ERROR;
        }
        return ret;
    } else {
        return ddt_put_get(module, origin_addr, origin_count, origin_dt, is_origin_contig,
                           origin_lb, target, remote_addr, target_count, target_dt,
                           is_target_contig, target_lb, false);
    }
}

int ompi_osc_ucx_get(void *origin_addr, int origin_count,
                     struct ompi_datatype_t *origin_dt,
                     int target, ptrdiff_t target_disp, int target_count,
                     struct ompi_datatype_t *target_dt, struct ompi_win_t *win) {
    ompi_osc_ucx_module_t *module = (ompi_osc_ucx_module_t*) win->w_osc_module;
    uint64_t remote_addr = (module->addrs[target]) + target_disp * OSC_UCX_GET_DISP(module, target);
    ptrdiff_t origin_lb, origin_extent, target_lb, target_extent;
    bool is_origin_contig = false, is_target_contig = false;
    int ret = OMPI_SUCCESS;

    ret = check_sync_state(module, target, false);
    if (ret != OMPI_SUCCESS) {
        return ret;
    }

    if (module->flavor == MPI_WIN_FLAVOR_DYNAMIC) {
        ret = get_dynamic_win_info(remote_addr, module, target);
        if (ret != OMPI_SUCCESS) {
            return ret;
        }
    }

    if (!target_count) {
        return OMPI_SUCCESS;
    }


    ompi_datatype_get_true_extent(origin_dt, &origin_lb, &origin_extent);
    ompi_datatype_get_true_extent(target_dt, &target_lb, &target_extent);

    is_origin_contig = ompi_datatype_is_contiguous_memory_layout(origin_dt, origin_count);
    is_target_contig = ompi_datatype_is_contiguous_memory_layout(target_dt, target_count);

    if (is_origin_contig && is_target_contig) {
        /* fast path */
        size_t origin_len;

        ompi_datatype_type_size(origin_dt, &origin_len);
        origin_len *= origin_count;

        ret = opal_common_ucx_wpmem_putget(module->mem, OPAL_COMMON_UCX_GET, target,
                                         (void *)((intptr_t)origin_addr + origin_lb),
                                         origin_len, remote_addr + target_lb);
        if (OPAL_SUCCESS != ret) {
            OSC_UCX_VERBOSE(1, "opal_common_ucx_mem_putget failed: %d", ret);
            return OMPI_ERROR;
        }

        return ret;
    } else {
        return ddt_put_get(module, origin_addr, origin_count, origin_dt, is_origin_contig,
                           origin_lb, target, remote_addr, target_count, target_dt,
                           is_target_contig, target_lb, true);
    }
}

int accumulate_req(const void *origin_addr, int origin_count,
                   struct ompi_datatype_t *origin_dt,
                   int target, ptrdiff_t target_disp, int target_count,
                   struct ompi_datatype_t *target_dt,
                   struct ompi_op_t *op, struct ompi_win_t *win,
                   ompi_osc_ucx_request_t *ucx_req) {

    ompi_osc_ucx_module_t *module = (ompi_osc_ucx_module_t*) win->w_osc_module;
    int ret = OMPI_SUCCESS;

    ret = check_sync_state(module, target, false);
    if (ret != OMPI_SUCCESS) {
        return ret;
    }

    if (op == &ompi_mpi_op_no_op.op) {
        return ret;
    }

    if (module->acc_single_intrinsic) {
<<<<<<< HEAD
        if (op == &ompi_mpi_op_replace.op || op == &ompi_mpi_op_sum.op) {
            ret = atomic_op_replace_sum(module, op, target,
                                        origin_addr, origin_count, origin_dt,
                                        target_disp, target_count, target_dt,
                                        &(module->req_result));
        } else {
            ret = atomic_op_cswap(module, op, target,
                                  origin_addr, origin_count, origin_dt,
                                  target_disp, target_count, target_dt,
                                  &(module->req_result));
        }
        return ret;
=======
        return do_atomic_op(module, op, target,
                            origin_addr, origin_count, origin_dt,
                            target_disp, target_count, target_dt,
                            NULL, ucx_req);
>>>>>>> 770a1dfa
    }


    ret = start_atomicity(module, target);
    if (ret != OMPI_SUCCESS) {
        return ret;
    }

    if (op == &ompi_mpi_op_replace.op) {
        ret = ompi_osc_ucx_put(origin_addr, origin_count, origin_dt, target,
                               target_disp, target_count, target_dt, win);
        if (ret != OMPI_SUCCESS) {
            return ret;
        }
    } else {
        void *temp_addr_holder = NULL;
        void *temp_addr = NULL;
        uint32_t temp_count;
        ompi_datatype_t *temp_dt;
        ptrdiff_t temp_lb, temp_extent;
        bool is_origin_contig = ompi_datatype_is_contiguous_memory_layout(origin_dt, origin_count);

        if (ompi_datatype_is_predefined(target_dt)) {
            temp_dt = target_dt;
            temp_count = target_count;
        } else {
            ret = ompi_osc_base_get_primitive_type_info(target_dt, &temp_dt, &temp_count);
            if (ret != OMPI_SUCCESS) {
                return ret;
            }
        }
        ompi_datatype_get_true_extent(temp_dt, &temp_lb, &temp_extent);
        temp_addr = temp_addr_holder = malloc(temp_extent * temp_count);
        if (temp_addr == NULL) {
            return OMPI_ERR_TEMP_OUT_OF_RESOURCE;
        }

        ret = ompi_osc_ucx_get(temp_addr, (int)temp_count, temp_dt,
                               target, target_disp, target_count, target_dt, win);
        if (ret != OMPI_SUCCESS) {
            return ret;
        }

        ret = opal_common_ucx_wpmem_flush(module->mem, OPAL_COMMON_UCX_SCOPE_EP, target);
        if (ret != OMPI_SUCCESS) {
            return ret;
        }

        if (ompi_datatype_is_predefined(origin_dt) || is_origin_contig) {
            ompi_op_reduce(op, (void *)origin_addr, temp_addr, (int)temp_count, temp_dt);
        } else {
            ucx_iovec_t *origin_ucx_iov = NULL;
            uint32_t origin_ucx_iov_count = 0;
            uint32_t origin_ucx_iov_idx = 0;

            ret = create_iov_list(origin_addr, origin_count, origin_dt,
                                  &origin_ucx_iov, &origin_ucx_iov_count);
            if (ret != OMPI_SUCCESS) {
                return ret;
            }

            if ((op != &ompi_mpi_op_maxloc.op && op != &ompi_mpi_op_minloc.op) ||
                ompi_datatype_is_contiguous_memory_layout(temp_dt, temp_count)) {
                size_t temp_size;
                char *curr_temp_addr = (char *)temp_addr;
                ompi_datatype_type_size(temp_dt, &temp_size);
                while (origin_ucx_iov_idx < origin_ucx_iov_count) {
                    int curr_count = origin_ucx_iov[origin_ucx_iov_idx].len / temp_size;
                    ompi_op_reduce(op, origin_ucx_iov[origin_ucx_iov_idx].addr,
                                   curr_temp_addr, curr_count, temp_dt);
                    curr_temp_addr += curr_count * temp_size;
                    origin_ucx_iov_idx++;
                }
            } else {
                int i;
                void *curr_origin_addr = origin_ucx_iov[origin_ucx_iov_idx].addr;
                for (i = 0; i < (int)temp_count; i++) {
                    ompi_op_reduce(op, curr_origin_addr,
                                   (void *)((char *)temp_addr + i * temp_extent),
                                   1, temp_dt);
                    curr_origin_addr = (void *)((char *)curr_origin_addr + temp_extent);
                    origin_ucx_iov_idx++;
                    if (curr_origin_addr >= (void *)((char *)origin_ucx_iov[origin_ucx_iov_idx].addr + origin_ucx_iov[origin_ucx_iov_idx].len)) {
                        origin_ucx_iov_idx++;
                        curr_origin_addr = origin_ucx_iov[origin_ucx_iov_idx].addr;
                    }
                }
            }

            free(origin_ucx_iov);
        }

        ret = ompi_osc_ucx_put(temp_addr, (int)temp_count, temp_dt, target, target_disp,
                               target_count, target_dt, win);
        if (ret != OMPI_SUCCESS) {
            return ret;
        }

        ret = opal_common_ucx_wpmem_flush(module->mem, OPAL_COMMON_UCX_SCOPE_EP, target);
        if (ret != OMPI_SUCCESS) {
            return ret;
        }

        free(temp_addr_holder);
    }

    // nothing to wait for, mark request as completed
    ompi_request_complete(&ucx_req->super, true);

    return end_atomicity(module, target);
}

int ompi_osc_ucx_accumulate(const void *origin_addr, int origin_count,
                            struct ompi_datatype_t *origin_dt,
                            int target, ptrdiff_t target_disp, int target_count,
                            struct ompi_datatype_t *target_dt,
                            struct ompi_op_t *op, struct ompi_win_t *win) {
    return accumulate_req(origin_addr, origin_count, origin_dt, target,
                          target_disp, target_count, target_dt, op, win, NULL);
}

int ompi_osc_ucx_compare_and_swap(const void *origin_addr, const void *compare_addr,
                                  void *result_addr, struct ompi_datatype_t *dt,
                                  int target, ptrdiff_t target_disp,
                                  struct ompi_win_t *win) {
    ompi_osc_ucx_module_t *module = (ompi_osc_ucx_module_t *)win->w_osc_module;
    uint64_t remote_addr = (module->addrs[target]) + target_disp * OSC_UCX_GET_DISP(module, target);
    size_t dt_bytes;
    int ret = OMPI_SUCCESS;

    ret = check_sync_state(module, target, false);
    if (ret != OMPI_SUCCESS) {
        return ret;
    }

    if (!module->acc_single_intrinsic) {
        ret = start_atomicity(module, target);
        if (ret != OMPI_SUCCESS) {
            return ret;
        }
    }

    if (module->flavor == MPI_WIN_FLAVOR_DYNAMIC) {
        ret = get_dynamic_win_info(remote_addr, module, target);
        if (ret != OMPI_SUCCESS) {
            return ret;
        }
    }

    ompi_datatype_type_size(dt, &dt_bytes);
    ret = opal_common_ucx_wpmem_cmpswp(module->mem,*(uint64_t *)compare_addr,
                                     *(uint64_t *)origin_addr, target,
                                     result_addr, dt_bytes, remote_addr);

    if (module->acc_single_intrinsic) {
        return ret;
    }

    return end_atomicity(module, target);
}

int ompi_osc_ucx_fetch_and_op(const void *origin_addr, void *result_addr,
                              struct ompi_datatype_t *dt, int target,
                              ptrdiff_t target_disp, struct ompi_op_t *op,
                              struct ompi_win_t *win) {
    ompi_osc_ucx_module_t *module = (ompi_osc_ucx_module_t*) win->w_osc_module;
    int ret = OMPI_SUCCESS;

    ret = check_sync_state(module, target, false);
    if (ret != OMPI_SUCCESS) {
        return ret;
    }

    if (op == &ompi_mpi_op_no_op.op || op == &ompi_mpi_op_replace.op ||
        op == &ompi_mpi_op_sum.op) {
        uint64_t remote_addr = (module->addrs[target]) + target_disp * OSC_UCX_GET_DISP(module, target);
        uint64_t value = origin_addr ? *(uint64_t *)origin_addr : 0;
        ucp_atomic_fetch_op_t opcode;
        size_t dt_bytes;

        if (!module->acc_single_intrinsic) {
            ret = start_atomicity(module, target);
            if (ret != OMPI_SUCCESS) {
                return ret;
            }
        }

        if (module->flavor == MPI_WIN_FLAVOR_DYNAMIC) {
            ret = get_dynamic_win_info(remote_addr, module, target);
            if (ret != OMPI_SUCCESS) {
                return ret;
            }
        }

        ompi_datatype_type_size(dt, &dt_bytes);

        if (op == &ompi_mpi_op_replace.op) {
            opcode = UCP_ATOMIC_FETCH_OP_SWAP;
        } else {
            opcode = UCP_ATOMIC_FETCH_OP_FADD;
            if (op == &ompi_mpi_op_no_op.op) {
                value = 0;
            }
        }

        ret = opal_common_ucx_wpmem_fetch(module->mem, opcode, value, target,
                                        (void *)result_addr, dt_bytes, remote_addr);

        if (module->acc_single_intrinsic) {
            return ret;
        }

        return end_atomicity(module, target);
    } else {
        return ompi_osc_ucx_get_accumulate(origin_addr, 1, dt, result_addr, 1, dt,
                                           target, target_disp, 1, dt, op, win);
    }
}

static
int get_accumulate_req(const void *origin_addr, int origin_count,
                       struct ompi_datatype_t *origin_dt,
                       void *result_addr, int result_count,
                       struct ompi_datatype_t *result_dt,
                       int target, ptrdiff_t target_disp,
                       int target_count, struct ompi_datatype_t *target_dt,
                       struct ompi_op_t *op, struct ompi_win_t *win,
                       ompi_osc_ucx_request_t *ucx_req) {
    ompi_osc_ucx_module_t *module = (ompi_osc_ucx_module_t*) win->w_osc_module;
    int ret = OMPI_SUCCESS;

    ret = check_sync_state(module, target, false);
    if (ret != OMPI_SUCCESS) {
        return ret;
    }

    if (module->acc_single_intrinsic) {
<<<<<<< HEAD
        if (op == &ompi_mpi_op_replace.op || op == &ompi_mpi_op_sum.op) {
            ret = atomic_op_replace_sum(module, op, target,
                                        origin_addr, origin_count, origin_dt,
                                        target_disp, target_count, target_dt, result_addr);
        } else {
            ret = atomic_op_cswap(module, op, target,
                                  origin_addr, origin_count, origin_dt,
                                  target_disp, target_count, target_dt, result_addr);
        }
        return ret;
    }


=======
        return do_atomic_op(module, op, target,
                            origin_addr, origin_count, origin_dt,
                            target_disp, target_count, target_dt,
                            result_addr, ucx_req);
    }

>>>>>>> 770a1dfa
    ret = start_atomicity(module, target);
    if (ret != OMPI_SUCCESS) {
        return ret;
    }

    ret = ompi_osc_ucx_get(result_addr, result_count, result_dt, target,
                           target_disp, target_count, target_dt, win);
    if (ret != OMPI_SUCCESS) {
        return ret;
    }

    if (op != &ompi_mpi_op_no_op.op) {
        if (op == &ompi_mpi_op_replace.op) {
            ret = ompi_osc_ucx_put(origin_addr, origin_count, origin_dt,
                                   target, target_disp, target_count,
                                   target_dt, win);
            if (ret != OMPI_SUCCESS) {
                return ret;
            }
        } else {
            void *temp_addr_holder = NULL;
            void *temp_addr = NULL;
            uint32_t temp_count;
            ompi_datatype_t *temp_dt;
            ptrdiff_t temp_lb, temp_extent;
            bool is_origin_contig = ompi_datatype_is_contiguous_memory_layout(origin_dt, origin_count);

            if (ompi_datatype_is_predefined(target_dt)) {
                temp_dt = target_dt;
                temp_count = target_count;
            } else {
                ret = ompi_osc_base_get_primitive_type_info(target_dt, &temp_dt, &temp_count);
                if (ret != OMPI_SUCCESS) {
                    return ret;
                }
            }
            ompi_datatype_get_true_extent(temp_dt, &temp_lb, &temp_extent);
            temp_addr = temp_addr_holder = malloc(temp_extent * temp_count);
            if (temp_addr == NULL) {
                return OMPI_ERR_TEMP_OUT_OF_RESOURCE;
            }

            ret = ompi_osc_ucx_get(temp_addr, (int)temp_count, temp_dt,
                                   target, target_disp, target_count, target_dt, win);
            if (ret != OMPI_SUCCESS) {
                return ret;
            }

            ret = opal_common_ucx_wpmem_flush(module->mem, OPAL_COMMON_UCX_SCOPE_EP, target);
            if (ret != OMPI_SUCCESS) {
                return ret;
            }

            if (ompi_datatype_is_predefined(origin_dt) || is_origin_contig) {
                ompi_op_reduce(op, (void *)origin_addr, temp_addr, (int)temp_count, temp_dt);
            } else {
                ucx_iovec_t *origin_ucx_iov = NULL;
                uint32_t origin_ucx_iov_count = 0;
                uint32_t origin_ucx_iov_idx = 0;

                ret = create_iov_list(origin_addr, origin_count, origin_dt,
                                      &origin_ucx_iov, &origin_ucx_iov_count);
                if (ret != OMPI_SUCCESS) {
                    return ret;
                }

                if ((op != &ompi_mpi_op_maxloc.op && op != &ompi_mpi_op_minloc.op) ||
                    ompi_datatype_is_contiguous_memory_layout(temp_dt, temp_count)) {
                    size_t temp_size;
                    char *curr_temp_addr = (char *)temp_addr;
                    ompi_datatype_type_size(temp_dt, &temp_size);
                    while (origin_ucx_iov_idx < origin_ucx_iov_count) {
                        int curr_count = origin_ucx_iov[origin_ucx_iov_idx].len / temp_size;
                        ompi_op_reduce(op, origin_ucx_iov[origin_ucx_iov_idx].addr,
                                       curr_temp_addr, curr_count, temp_dt);
                        curr_temp_addr += curr_count * temp_size;
                        origin_ucx_iov_idx++;
                    }
                } else {
                    int i;
                    void *curr_origin_addr = origin_ucx_iov[origin_ucx_iov_idx].addr;
                    for (i = 0; i < (int)temp_count; i++) {
                        ompi_op_reduce(op, curr_origin_addr,
                                       (void *)((char *)temp_addr + i * temp_extent),
                                       1, temp_dt);
                        curr_origin_addr = (void *)((char *)curr_origin_addr + temp_extent);
                        origin_ucx_iov_idx++;
                        if (curr_origin_addr >= (void *)((char *)origin_ucx_iov[origin_ucx_iov_idx].addr + origin_ucx_iov[origin_ucx_iov_idx].len)) {
                            origin_ucx_iov_idx++;
                            curr_origin_addr = origin_ucx_iov[origin_ucx_iov_idx].addr;
                        }
                    }
                }
                free(origin_ucx_iov);
            }

            ret = ompi_osc_ucx_put(temp_addr, (int)temp_count, temp_dt, target, target_disp,
                                   target_count, target_dt, win);
            if (ret != OMPI_SUCCESS) {
                return ret;
            }

            ret = opal_common_ucx_wpmem_flush(module->mem, OPAL_COMMON_UCX_SCOPE_EP, target);
            if (ret != OMPI_SUCCESS) {
                return ret;
            }

            free(temp_addr_holder);
        }
    }

    // nothing to wait for, mark request as completed
    ompi_request_complete(&ucx_req->super, true);


    return end_atomicity(module, target);
}

int ompi_osc_ucx_get_accumulate(const void *origin_addr, int origin_count,
                                struct ompi_datatype_t *origin_dt,
                                void *result_addr, int result_count,
                                struct ompi_datatype_t *result_dt,
                                int target, ptrdiff_t target_disp,
                                int target_count, struct ompi_datatype_t *target_dt,
                                struct ompi_op_t *op, struct ompi_win_t *win) {

    return get_accumulate_req(origin_addr, origin_count, origin_dt, result_addr,
                              result_count, result_dt, target, target_disp,
                              target_count, target_dt, op, win, NULL);
}

int ompi_osc_ucx_rput(const void *origin_addr, int origin_count,
                      struct ompi_datatype_t *origin_dt,
                      int target, ptrdiff_t target_disp, int target_count,
                      struct ompi_datatype_t *target_dt,
                      struct ompi_win_t *win, struct ompi_request_t **request) {
    ompi_osc_ucx_module_t *module = (ompi_osc_ucx_module_t*) win->w_osc_module;
    uint64_t remote_addr = (module->addrs[target]) + target_disp * OSC_UCX_GET_DISP(module, target);
    ompi_osc_ucx_request_t *ucx_req = NULL;
    int ret = OMPI_SUCCESS;

    ret = check_sync_state(module, target, true);
    if (ret != OMPI_SUCCESS) {
        return ret;
    }

    if (module->flavor == MPI_WIN_FLAVOR_DYNAMIC) {
        ret = get_dynamic_win_info(remote_addr, module, target);
        if (ret != OMPI_SUCCESS) {
            return ret;
        }
    }

    OMPI_OSC_UCX_REQUEST_ALLOC(win, ucx_req);
    assert(NULL != ucx_req);

    ret = ompi_osc_ucx_put(origin_addr, origin_count, origin_dt, target, target_disp,
                           target_count, target_dt, win);
    if (ret != OMPI_SUCCESS) {
        return ret;
    }

    ret = opal_common_ucx_wpmem_fence(module->mem);
    if (ret != OMPI_SUCCESS) {
        OSC_UCX_VERBOSE(1, "opal_common_ucx_mem_fence failed: %d", ret);
        return OMPI_ERROR;
    }

    mca_osc_ucx_component.num_incomplete_req_ops++;
    ret = opal_common_ucx_wpmem_fetch_nb(module->mem, UCP_ATOMIC_FETCH_OP_FADD,
                                         0, target, &(module->req_result),
                                         sizeof(uint64_t), remote_addr,
                                         req_completion, ucx_req);
    if (ret != OMPI_SUCCESS) {
        OMPI_OSC_UCX_REQUEST_RETURN(ucx_req);
        return ret;
    }

    *request = &ucx_req->super;

    return ret;
}

int ompi_osc_ucx_rget(void *origin_addr, int origin_count,
                      struct ompi_datatype_t *origin_dt,
                      int target, ptrdiff_t target_disp, int target_count,
                      struct ompi_datatype_t *target_dt, struct ompi_win_t *win,
                      struct ompi_request_t **request) {
    ompi_osc_ucx_module_t *module = (ompi_osc_ucx_module_t*) win->w_osc_module;
    uint64_t remote_addr = (module->addrs[target]) + target_disp * OSC_UCX_GET_DISP(module, target);
    ompi_osc_ucx_request_t *ucx_req = NULL;
    int ret = OMPI_SUCCESS;

    ret = check_sync_state(module, target, true);
    if (ret != OMPI_SUCCESS) {
        return ret;
    }

    if (module->flavor == MPI_WIN_FLAVOR_DYNAMIC) {
        ret = get_dynamic_win_info(remote_addr, module, target);
        if (ret != OMPI_SUCCESS) {
            return ret;
        }
    }

    OMPI_OSC_UCX_REQUEST_ALLOC(win, ucx_req);
    assert(NULL != ucx_req);

    ret = ompi_osc_ucx_get(origin_addr, origin_count, origin_dt, target, target_disp,
                           target_count, target_dt, win);
    if (ret != OMPI_SUCCESS) {
        return ret;
    }

    ret = opal_common_ucx_wpmem_fence(module->mem);
    if (ret != OMPI_SUCCESS) {
        OSC_UCX_VERBOSE(1, "opal_common_ucx_mem_fence failed: %d", ret);
        return OMPI_ERROR;
    }

    mca_osc_ucx_component.num_incomplete_req_ops++;
    ret = opal_common_ucx_wpmem_fetch_nb(module->mem, UCP_ATOMIC_FETCH_OP_FADD,
                                         0, target, &(module->req_result),
                                         sizeof(uint64_t), remote_addr,
                                         req_completion, ucx_req);
    if (ret != OMPI_SUCCESS) {
        OMPI_OSC_UCX_REQUEST_RETURN(ucx_req);
        return ret;
    }

    *request = &ucx_req->super;

    return ret;
}

int ompi_osc_ucx_raccumulate(const void *origin_addr, int origin_count,
                             struct ompi_datatype_t *origin_dt,
                             int target, ptrdiff_t target_disp, int target_count,
                             struct ompi_datatype_t *target_dt, struct ompi_op_t *op,
                             struct ompi_win_t *win, struct ompi_request_t **request) {
    ompi_osc_ucx_module_t *module = (ompi_osc_ucx_module_t*) win->w_osc_module;
    ompi_osc_ucx_request_t *ucx_req = NULL;
    int ret = OMPI_SUCCESS;

    ret = check_sync_state(module, target, true);
    if (ret != OMPI_SUCCESS) {
        return ret;
    }

    OMPI_OSC_UCX_REQUEST_ALLOC(win, ucx_req);
    assert(NULL != ucx_req);

    ret = accumulate_req(origin_addr, origin_count, origin_dt, target, target_disp,
                         target_count, target_dt, op, win, ucx_req);
    if (ret != OMPI_SUCCESS) {
        OMPI_OSC_UCX_REQUEST_RETURN(ucx_req);
        return ret;
    }

    *request = &ucx_req->super;

    return ret;
}

int ompi_osc_ucx_rget_accumulate(const void *origin_addr, int origin_count,
                                 struct ompi_datatype_t *origin_datatype,
                                 void *result_addr, int result_count,
                                 struct ompi_datatype_t *result_datatype,
                                 int target, ptrdiff_t target_disp, int target_count,
                                 struct ompi_datatype_t *target_datatype,
                                 struct ompi_op_t *op, struct ompi_win_t *win,
                                 struct ompi_request_t **request) {
    ompi_osc_ucx_module_t *module = (ompi_osc_ucx_module_t*) win->w_osc_module;
    ompi_osc_ucx_request_t *ucx_req = NULL;
    int ret = OMPI_SUCCESS;

    ret = check_sync_state(module, target, true);
    if (ret != OMPI_SUCCESS) {
        return ret;
    }

    OMPI_OSC_UCX_REQUEST_ALLOC(win, ucx_req);
    assert(NULL != ucx_req);

    ret = get_accumulate_req(origin_addr, origin_count, origin_datatype,
                             result_addr, result_count, result_datatype,
                             target, target_disp, target_count,
                             target_datatype, op, win, ucx_req);
    if (ret != OMPI_SUCCESS) {
        OMPI_OSC_UCX_REQUEST_RETURN(ucx_req);
        return ret;
    }

    *request = &ucx_req->super;

    return ret;
}<|MERGE_RESOLUTION|>--- conflicted
+++ resolved
@@ -323,11 +323,7 @@
     return ret;
 }
 
-<<<<<<< HEAD
-static int atomic_op_replace_sum(
-=======
 static int do_atomic_op_replace_sum(
->>>>>>> 770a1dfa
     ompi_osc_ucx_module_t  *module,
     struct ompi_op_t       *op,
     int                     target,
@@ -337,12 +333,8 @@
     ptrdiff_t               target_disp,
     int                     target_count,
     struct ompi_datatype_t *target_dt,
-<<<<<<< HEAD
-    void                   *result_addr)
-=======
     void                   *result_addr,
     ompi_osc_ucx_request_t *ucx_req)
->>>>>>> 770a1dfa
 {
     int ret = OMPI_SUCCESS;
     size_t origin_dt_bytes;
@@ -374,12 +366,6 @@
 
     for (int i = 0; i < origin_count; ++i) {
         uint64_t value = 0;
-<<<<<<< HEAD
-        memcpy(&value, origin_addr, origin_dt_bytes);
-        ret = opal_common_ucx_wpmem_fetch_nb(module->mem, opcode, value, target,
-                                             result_addr, origin_dt_bytes,
-                                             remote_addr, NULL, NULL);
-=======
         opal_common_ucx_user_req_handler_t user_req_cb = NULL;
         void* user_req_ptr = NULL;
         if ((origin_count - 1) == i && NULL != ucx_req) {
@@ -399,7 +385,6 @@
         ret = opal_common_ucx_wpmem_fetch_nb(module->mem, opcode, value, target,
                                              result_addr ? result_addr : &(module->req_result),
                                              origin_dt_bytes, remote_addr, user_req_cb, user_req_ptr);
->>>>>>> 770a1dfa
 
         // advance origin and remote address
         origin_addr  = (void*)((intptr_t)origin_addr + origin_dt_bytes);
@@ -412,11 +397,7 @@
     return ret;
 }
 
-<<<<<<< HEAD
-static int atomic_op_cswap(
-=======
 static int do_atomic_op_cswap(
->>>>>>> 770a1dfa
     ompi_osc_ucx_module_t  *module,
     struct ompi_op_t       *op,
     int                     target,
@@ -426,12 +407,8 @@
     ptrdiff_t               target_disp,
     int                     target_count,
     struct ompi_datatype_t *target_dt,
-<<<<<<< HEAD
-    void                   *result_addr)
-=======
     void                   *result_addr,
     ompi_osc_ucx_request_t *ucx_req)
->>>>>>> 770a1dfa
 {
     int ret = OMPI_SUCCESS;
     size_t origin_dt_bytes;
@@ -454,26 +431,6 @@
         }
     }
 
-<<<<<<< HEAD
-    for (int i = 0; i < origin_count; ++i) {
-
-        uint64_t tmp_val;
-        do {
-            uint64_t target_val = 0;
-
-            // get the value from the origin
-            ret = opal_common_ucx_wpmem_putget(module->mem, OPAL_COMMON_UCX_GET,
-                                               target, &target_val, origin_dt_bytes,
-                                               remote_addr);
-            if (ret != OMPI_SUCCESS) {
-                return ret;
-            }
-
-            ret = opal_common_ucx_wpmem_flush(module->mem, OPAL_COMMON_UCX_SCOPE_EP, target);
-            if (ret != OMPI_SUCCESS) {
-                return ret;
-            }
-=======
     /* JS: can we parallelize this loop and make it implicit in the request? */
     for (int i = 0; i < origin_count; ++i) {
 
@@ -494,21 +451,15 @@
           }
 
         do {
->>>>>>> 770a1dfa
 
             tmp_val = target_val;
             // compute the result value
             ompi_op_reduce(op, (void *)origin_addr, &tmp_val, 1, origin_dt);
 
             // compare-and-swap the resulting value
-<<<<<<< HEAD
-            ret = opal_common_ucx_wpmem_fetch(module->mem, UCP_ATOMIC_FETCH_OP_CSWAP, target_val, target,
-                                            (void *)tmp_val, origin_dt_bytes, remote_addr);
-=======
             ret = opal_common_ucx_wpmem_cmpswp(module->mem, target_val, tmp_val,
                                                target, &tmp_val, origin_dt_bytes,
                                                remote_addr);
->>>>>>> 770a1dfa
             if (ret != OMPI_SUCCESS) {
                 return ret;
             }
@@ -518,11 +469,8 @@
               break;
             }
 
-<<<<<<< HEAD
-=======
             target_val = tmp_val;
 
->>>>>>> 770a1dfa
         } while (1);
 
         // store the result if necessary
@@ -535,8 +483,6 @@
         remote_addr += origin_dt_bytes;
     }
 
-<<<<<<< HEAD
-=======
     // nothing to wait for so mark the request as completed
     ompi_request_complete(&ucx_req->super, true);
 
@@ -570,7 +516,6 @@
                                  target_disp, target_count, target_dt,
                                  result_addr, ucx_req);
     }
->>>>>>> 770a1dfa
     return ret;
 }
 
@@ -704,25 +649,10 @@
     }
 
     if (module->acc_single_intrinsic) {
-<<<<<<< HEAD
-        if (op == &ompi_mpi_op_replace.op || op == &ompi_mpi_op_sum.op) {
-            ret = atomic_op_replace_sum(module, op, target,
-                                        origin_addr, origin_count, origin_dt,
-                                        target_disp, target_count, target_dt,
-                                        &(module->req_result));
-        } else {
-            ret = atomic_op_cswap(module, op, target,
-                                  origin_addr, origin_count, origin_dt,
-                                  target_disp, target_count, target_dt,
-                                  &(module->req_result));
-        }
-        return ret;
-=======
         return do_atomic_op(module, op, target,
                             origin_addr, origin_count, origin_dt,
                             target_disp, target_count, target_dt,
                             NULL, ucx_req);
->>>>>>> 770a1dfa
     }
 
 
@@ -960,28 +890,12 @@
     }
 
     if (module->acc_single_intrinsic) {
-<<<<<<< HEAD
-        if (op == &ompi_mpi_op_replace.op || op == &ompi_mpi_op_sum.op) {
-            ret = atomic_op_replace_sum(module, op, target,
-                                        origin_addr, origin_count, origin_dt,
-                                        target_disp, target_count, target_dt, result_addr);
-        } else {
-            ret = atomic_op_cswap(module, op, target,
-                                  origin_addr, origin_count, origin_dt,
-                                  target_disp, target_count, target_dt, result_addr);
-        }
-        return ret;
-    }
-
-
-=======
         return do_atomic_op(module, op, target,
                             origin_addr, origin_count, origin_dt,
                             target_disp, target_count, target_dt,
                             result_addr, ucx_req);
     }
 
->>>>>>> 770a1dfa
     ret = start_atomicity(module, target);
     if (ret != OMPI_SUCCESS) {
         return ret;
