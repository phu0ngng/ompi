--- conflicted
+++ resolved
@@ -381,20 +381,11 @@
     void* user_req_ptr = NULL;
     for (int i = 0; i < origin_count; ++i) {
         uint64_t value = 0;
-<<<<<<< HEAD
-        opal_common_ucx_user_req_handler_t user_req_cb = NULL;
-        void* user_req_ptr = NULL;
-=======
->>>>>>> b05fc49c
         if ((origin_count - 1) == i && NULL != ucx_req) {
             // the last item is used to feed the request, if needed
             user_req_cb = &req_completion;
             user_req_ptr = ucx_req;
-<<<<<<< HEAD
-            // issue a fence if this is the last and not the only element
-=======
             // issue a fence if this is the last but not the only element
->>>>>>> b05fc49c
             if (0 < i) {
                 ret = opal_common_ucx_wpmem_fence(module->mem);
                 if (ret != OMPI_SUCCESS) {
@@ -453,7 +444,6 @@
         }
     }
 
-    /* JS: can we parallelize this loop and make it implicit in the request? */
     for (int i = 0; i < origin_count; ++i) {
 
         uint64_t tmp_val;
@@ -506,15 +496,10 @@
         remote_addr += origin_dt_bytes;
     }
 
-<<<<<<< HEAD
-    // nothing to wait for so mark the request as completed
-    ompi_request_complete(&ucx_req->super, true);
-=======
     if (NULL != ucx_req) {
         // nothing to wait for so mark the request as completed
         ompi_request_complete(&ucx_req->super, true);
     }
->>>>>>> b05fc49c
 
     return ret;
 }
@@ -659,10 +644,7 @@
     }
 }
 
-<<<<<<< HEAD
-=======
 static
->>>>>>> b05fc49c
 int accumulate_req(const void *origin_addr, int origin_count,
                    struct ompi_datatype_t *origin_dt,
                    int target, ptrdiff_t target_disp, int target_count,
@@ -793,15 +775,10 @@
         free(temp_addr_holder);
     }
 
-<<<<<<< HEAD
-    // nothing to wait for, mark request as completed
-    ompi_request_complete(&ucx_req->super, true);
-=======
     if (NULL != ucx_req) {
         // nothing to wait for, mark request as completed
         ompi_request_complete(&ucx_req->super, true);
     }
->>>>>>> b05fc49c
 
     return end_atomicity(module, target);
 }
@@ -1069,15 +1046,10 @@
         }
     }
 
-<<<<<<< HEAD
-    // nothing to wait for, mark request as completed
-    ompi_request_complete(&ucx_req->super, true);
-=======
     if (NULL != ucx_req) {
         // nothing to wait for, mark request as completed
         ompi_request_complete(&ucx_req->super, true);
     }
->>>>>>> b05fc49c
 
 
     return end_atomicity(module, target);
