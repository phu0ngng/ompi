/* -*- Mode: C; c-basic-offset:4 ; indent-tabs-mode:nil -*- */
/*
 * Copyright (c) 2004-2005 The Trustees of Indiana University and Indiana
 *                         University Research and Technology
 *                         Corporation.  All rights reserved.
 * Copyright (c) 2004-2015 The University of Tennessee and The University
 *                         of Tennessee Research Foundation.  All rights
 *                         reserved.
 * Copyright (c) 2004-2005 High Performance Computing Center Stuttgart,
 *                         University of Stuttgart.  All rights reserved.
 * Copyright (c) 2004-2005 The Regents of the University of California.
 *                         All rights reserved.
 * Copyright (c) 2008      Sun Microsystems, Inc.  All rights reserved.
 * Copyright (c) 2013      Los Alamos National Security, LLC. All rights
 *                         reserved.
 * Copyright (c) 2015-2018 Research Organization for Information Science
 *                         and Technology (RIST). All rights reserved.
 * Copyright (c) 2019      Mellanox Technologies. All rights reserved.
 * Copyright (c) 2020      Amazon.com, Inc. or its affiliates.
 *                         All Rights reserved.
 * $COPYRIGHT$
 *
 * Additional copyrights may follow
 *
 * $HEADER$
 */

#include "ompi_config.h"

#include "mpi.h"
#include "opal/util/bit_ops.h"
#include "ompi/datatype/ompi_datatype.h"
#include "ompi/communicator/communicator.h"
#include "ompi/mca/coll/coll.h"
#include "ompi/mca/coll/base/coll_tags.h"
#include "ompi/op/op.h"
#include "coll_tuned.h"

/*
 * The new default fixed decision functions were generated based off of
 * results that were gathered using the ompi-collectives-tuning package.
 * These results were submitted by multiple OMPI developers on their clusters
 * and were subsequently averaged to generate the algorithm switch points
 * seen below.
 */

/*
 *  allreduce_intra
 *
 *  Function:   - allreduce using other MPI collectives
 *  Accepts:    - same as MPI_Allreduce()
 *  Returns:    - MPI_SUCCESS or error code
 */
int
ompi_coll_tuned_allreduce_intra_dec_fixed(const void *sbuf, void *rbuf, int count,
                                          struct ompi_datatype_t *dtype,
                                          struct ompi_op_t *op,
                                          struct ompi_communicator_t *comm,
                                          mca_coll_base_module_t *module)
{
    size_t dsize, total_dsize;
    int communicator_size, alg;
    communicator_size = ompi_comm_size(comm);
    OPAL_OUTPUT((ompi_coll_tuned_stream, "ompi_coll_tuned_allreduce_intra_dec_fixed"));

    ompi_datatype_type_size(dtype, &dsize);
    total_dsize = dsize * (ptrdiff_t)count;

    /** Algorithms:
     *  {1, "basic_linear"},
     *  {2, "nonoverlapping"},
     *  {3, "recursive_doubling"},
     *  {4, "ring"},
     *  {5, "segmented_ring"},
     *  {6, "rabenseifner"
     *
     * Currently, ring, segmented ring, and rabenseifner do not support
     * non-commutative operations.
     */
    if( !ompi_op_is_commute(op) ) {
        if (communicator_size < 4) {
            if (total_dsize < 131072) {
                alg = 3;
            } else {
                alg = 1;
            }
        } else if (communicator_size < 8) {
            alg = 3;
        } else if (communicator_size < 16) {
            if (total_dsize < 1048576) {
                alg = 3;
            } else {
                alg = 2;
            }
        } else if (communicator_size < 32) {
            alg = 3;
        } else if (communicator_size < 64) {
            if (total_dsize < 131072) {
                alg = 1;
            } else {
                alg = 3;
            }
        } else if (communicator_size < 128) {
            if (total_dsize < 128) {
                alg = 1;
            } else if (total_dsize < 512) {
                alg = 3;
            } else if (total_dsize < 8192) {
                alg = 1;
            } else {
                alg = 3;
            }
        } else if (communicator_size < 256) {
            if (total_dsize < 2048) {
                alg = 2;
            } else if (total_dsize < 16384) {
                alg = 1;
            } else if (total_dsize < 131072) {
                alg = 2;
            } else if (total_dsize < 524288) {
                alg = 3;
            } else {
                alg = 2;
            }
        } else if (communicator_size < 512) {
            if (total_dsize < 4096) {
                alg = 2;
            } else if (total_dsize < 524288) {
                alg = 3;
            } else {
                alg = 2;
            }
        } else {
            if (total_dsize < 2048) {
                alg = 2;
            } else {
                alg = 3;
            }
        }
    } else {
        if (communicator_size < 4) {
            if (total_dsize < 8) {
                alg = 4;
            } else if (total_dsize < 4096) {
                alg = 3;
            } else if (total_dsize < 8192) {
                alg = 4;
            } else if (total_dsize < 16384) {
                alg = 3;
            } else if (total_dsize < 65536) {
                alg = 4;
            } else if (total_dsize < 262144) {
                alg = 5;
            } else {
                alg = 6;
            }
        } else if (communicator_size < 8) {
            if (total_dsize < 16) {
                alg = 4;
            } else if (total_dsize < 8192) {
                alg = 3;
            } else {
                alg = 6;
            }
        } else if (communicator_size < 16) {
            if (total_dsize < 8192) {
                alg = 3;
            } else {
                alg = 6;
            }
        } else if (communicator_size < 32) {
            if (total_dsize < 64) {
                alg = 5;
            } else if (total_dsize < 4096) {
                alg = 3;
            } else {
                alg = 6;
            }
        } else if (communicator_size < 64) {
            if (total_dsize < 128) {
                alg = 5;
            } else {
                alg = 6;
            }
        } else if (communicator_size < 128) {
            if (total_dsize < 128) {
                alg = 1;
            } else if (total_dsize < 512) {
                alg = 3;
            } else if (total_dsize < 8192) {
                alg = 1;
            } else if (total_dsize < 262144) {
                alg = 3;
            } else {
                alg = 6;
            }
        } else if (communicator_size < 256) {
            if (total_dsize < 2048) {
                alg = 2;
            } else if (total_dsize < 16384) {
                alg = 1;
            } else if (total_dsize < 131072) {
                alg = 2;
            } else if (total_dsize < 262144) {
                alg = 3;
            } else {
                alg = 6;
            }
        } else if (communicator_size < 512) {
            if (total_dsize < 4096) {
                alg = 2;
            } else {
                alg = 6;
            }
        } else if (communicator_size < 2048) {
            if (total_dsize < 2048) {
                alg = 2;
            } else if (total_dsize < 16384) {
                alg = 3;
            } else {
                alg = 6;
            }
        } else if (communicator_size < 4096) {
            if (total_dsize < 2048) {
                alg = 2;
            } else if (total_dsize < 4096) {
                alg = 5;
            } else if (total_dsize < 16384) {
                alg = 3;
            } else {
                alg = 6;
            }
        } else {
            if (total_dsize < 2048) {
                alg = 2;
            } else if (total_dsize < 16384) {
                alg = 5;
            } else if (total_dsize < 32768) {
                alg = 3;
            } else {
                alg = 6;
            }
        }
    }

    return ompi_coll_tuned_allreduce_intra_do_this (sbuf, rbuf, count, dtype, op,
                                                    comm, module, alg, 0, 0);
}

/*
 *	alltoall_intra_dec
 *
 *	Function:	- selects alltoall algorithm to use
 *	Accepts:	- same arguments as MPI_Alltoall()
 *	Returns:	- MPI_SUCCESS or error code
 */

int ompi_coll_tuned_alltoall_intra_dec_fixed(const void *sbuf, int scount,
                                             struct ompi_datatype_t *sdtype,
                                             void* rbuf, int rcount,
                                             struct ompi_datatype_t *rdtype,
                                             struct ompi_communicator_t *comm,
                                             mca_coll_base_module_t *module)
{
    int communicator_size, alg;
    size_t dsize, total_dsize;

    communicator_size = ompi_comm_size(comm);
    if (MPI_IN_PLACE != sbuf) {
        ompi_datatype_type_size(sdtype, &dsize);
    } else {
        ompi_datatype_type_size(rdtype, &dsize);
    }
    total_dsize = dsize * (ptrdiff_t)scount;

    /** Algorithms:
     *  {1, "linear"},
     *  {2, "pairwise"},
     *  {3, "modified_bruck"},
     *  {4, "linear_sync"},
     *  {5, "two_proc"},
     */
    if (communicator_size == 2) {
        if (total_dsize < 2) {
            alg = 2;
        } else if (total_dsize < 4) {
            alg = 5;
        } else if (total_dsize < 16) {
            alg = 2;
        } else if (total_dsize < 64) {
            alg = 5;
        } else if (total_dsize < 256) {
            alg = 2;
        } else if (total_dsize < 4096) {
            alg = 5;
        } else if (total_dsize < 32768) {
            alg = 2;
        } else if (total_dsize < 262144) {
            alg = 4;
        } else if (total_dsize < 1048576) {
            alg = 5;
        } else {
            alg = 2;
        }
    } else if (communicator_size < 8) {
        if (total_dsize < 8192) {
            alg = 4;
        } else if (total_dsize < 16384) {
            alg = 1;
        } else if (total_dsize < 65536) {
            alg = 4;
        } else if (total_dsize < 524288) {
            alg = 1;
        } else if (total_dsize < 1048576) {
            alg = 2;
        } else {
            alg = 1;
        }
    } else if (communicator_size < 16) {
        if (total_dsize < 262144) {
            alg = 4;
        } else {
            alg = 1;
        }
    } else if (communicator_size < 32) {
        if (total_dsize < 4) {
            alg = 4;
        } else if (total_dsize < 512) {
            alg = 3;
        } else if (total_dsize < 8192) {
            alg = 4;
        } else if (total_dsize < 32768) {
            alg = 1;
        } else if (total_dsize < 262144) {
            alg = 4;
        } else if (total_dsize < 524288) {
            alg = 1;
        } else {
            alg = 4;
        }
    } else if (communicator_size < 64) {
        if (total_dsize < 512) {
            alg = 3;
        } else if (total_dsize < 524288) {
            alg = 1;
        } else {
            alg = 4;
        }
    } else if (communicator_size < 128) {
        if (total_dsize < 1024) {
            alg = 3;
        } else if (total_dsize < 2048) {
            alg = 1;
        } else if (total_dsize < 4096) {
            alg = 4;
        } else if (total_dsize < 262144) {
            alg = 1;
        } else {
            alg = 2;
        }
    } else if (communicator_size < 256) {
        if (total_dsize < 1024) {
            alg = 3;
        } else if (total_dsize < 2048) {
            alg = 4;
        } else if (total_dsize < 262144) {
            alg = 1;
        } else {
            alg = 2;
        }
    } else if (communicator_size < 512) {
        if (total_dsize < 1024) {
            alg = 3;
        } else if (total_dsize < 8192) {
            alg = 4;
        } else if (total_dsize < 32768) {
            alg = 1;
        } else {
            alg = 2;
        }
    } else if (communicator_size < 1024) {
        if (total_dsize < 512) {
            alg = 3;
        } else if (total_dsize < 8192) {
            alg = 4;
        } else if (total_dsize < 16384) {
            alg = 1;
        } else if (total_dsize < 131072) {
            alg = 4;
        } else if (total_dsize < 262144) {
            alg = 1;
        } else {
            alg = 2;
        }
    } else if (communicator_size < 2048) {
        if (total_dsize < 512) {
            alg = 3;
        } else if (total_dsize < 1024) {
            alg = 4;
        } else if (total_dsize < 2048) {
            alg = 1;
        } else if (total_dsize < 16384) {
            alg = 4;
        } else if (total_dsize < 262144) {
            alg = 1;
        } else {
            alg = 4;
        }
    } else if (communicator_size < 4096) {
        if (total_dsize < 1024) {
            alg = 3;
        } else if (total_dsize < 4096) {
            alg = 4;
        } else if (total_dsize < 8192) {
            alg = 1;
        } else if (total_dsize < 131072) {
            alg = 4;
        } else {
            alg = 1;
        }
    } else {
        if (total_dsize < 2048) {
            alg = 3;
        } else if (total_dsize < 8192) {
            alg = 4;
        } else if (total_dsize < 16384) {
            alg = 1;
        } else if (total_dsize < 32768) {
            alg = 4;
        } else if (total_dsize < 65536) {
            alg = 1;
        } else {
            alg = 4;
        }
    }

    return ompi_coll_tuned_alltoall_intra_do_this (sbuf, scount, sdtype,
                                                   rbuf, rcount, rdtype,
                                                   comm, module,
                                                   alg, 0, 0, ompi_coll_tuned_alltoall_max_requests);
}

/*
 *      Function:       - selects alltoallv algorithm to use
 *      Accepts:        - same arguments as MPI_Alltoallv()
 *      Returns:        - MPI_SUCCESS or error code
 */
int ompi_coll_tuned_alltoallv_intra_dec_fixed(const void *sbuf, const int *scounts, const int *sdisps,
                                              struct ompi_datatype_t *sdtype,
                                              void *rbuf, const int *rcounts, const int *rdisps,
                                              struct ompi_datatype_t *rdtype,
                                              struct ompi_communicator_t *comm,
                                              mca_coll_base_module_t *module)
{
    int communicator_size, alg;
    communicator_size = ompi_comm_size(comm);

    OPAL_OUTPUT((ompi_coll_tuned_stream, "ompi_coll_tuned_alltoallv_intra_dec_fixed com_size %d",
                 communicator_size));
    /** Algorithms:
     *  {1, "basic_linear"},
     *  {2, "pairwise"},
     *
     * We can only optimize based on com size
     */
    if (communicator_size < 4) {
		alg = 2;
    } else if (communicator_size < 64) {
		alg = 1;
    } else if (communicator_size < 128) {
		alg = 2;
    } else if (communicator_size < 256) {
		alg = 1;
    } else if (communicator_size < 1024) {
		alg = 2;
    } else {
		alg = 1;
    }

    return ompi_coll_tuned_alltoallv_intra_do_this (sbuf, scounts, sdisps, sdtype,
                                                    rbuf, rcounts, rdisps, rdtype,
                                                    comm, module,
                                                    alg);
}


/*
 *	barrier_intra_dec
 *
 *	Function:	- selects barrier algorithm to use
 *	Accepts:	- same arguments as MPI_Barrier()
 *	Returns:	- MPI_SUCCESS or error code (passed from the barrier implementation)
 */
int ompi_coll_tuned_barrier_intra_dec_fixed(struct ompi_communicator_t *comm,
                                            mca_coll_base_module_t *module)
{
    int communicator_size, alg;
    communicator_size = ompi_comm_size(comm);

    OPAL_OUTPUT((ompi_coll_tuned_stream, "ompi_coll_tuned_barrier_intra_dec_fixed com_size %d",
                 communicator_size));
    /** Algorithms:
     *  {1, "linear"},
     *  {2, "double_ring"},
     *  {3, "recursive_doubling"},
     *  {4, "bruck"},
     *  {5, "two_proc"},
     *  {6, "tree"},
     *
     * We can only optimize based on com size
     */
    if (communicator_size < 4) {
        alg = 3;
    } else if (communicator_size < 8) {
        alg = 1;
    } else if (communicator_size < 64) {
        alg = 3;
    } else if (communicator_size < 256) {
        alg = 4;
    } else if (communicator_size < 512) {
        alg = 6;
    } else if (communicator_size < 1024) {
        alg = 4;
    } else if (communicator_size < 4096) {
        alg = 6;
    } else {
        alg = 4;
    }

    return ompi_coll_tuned_barrier_intra_do_this (comm, module,
                                                  alg, 0, 0);
}


/*
 *	bcast_intra_dec
 *
 *	Function:	- selects broadcast algorithm to use
 *	Accepts:	- same arguments as MPI_Bcast()
 *	Returns:	- MPI_SUCCESS or error code (passed from the bcast implementation)
 */
int ompi_coll_tuned_bcast_intra_dec_fixed(void *buff, int count,
                                          struct ompi_datatype_t *datatype, int root,
                                          struct ompi_communicator_t *comm,
                                          mca_coll_base_module_t *module)
{
    size_t total_dsize, dsize;
    int communicator_size, alg;
	communicator_size = ompi_comm_size(comm);

    ompi_datatype_type_size(datatype, &dsize);
    total_dsize = dsize * (unsigned long)count;

    OPAL_OUTPUT((ompi_coll_tuned_stream, "ompi_coll_tuned_bcast_intra_dec_fixed"
                 " root %d rank %d com_size %d",
                 root, ompi_comm_rank(comm), communicator_size));

    /** Algorithms:
     *  {1, "basic_linear"},
     *  {2, "chain"},
     *  {3, "pipeline"},
     *  {4, "split_binary_tree"},
     *  {5, "binary_tree"},
     *  {6, "binomial"},
     *  {7, "knomial"},
     *  {8, "scatter_allgather"},
     *  {9, "scatter_allgather_ring"},
     */
    if (communicator_size < 4) {
        if (total_dsize < 2) {
            alg = 9;
        } else if (total_dsize < 32) {
            alg = 3;
        } else if (total_dsize < 256) {
            alg = 5;
        } else if (total_dsize < 512) {
            alg = 3;
        } else if (total_dsize < 1024) {
            alg = 7;
        } else if (total_dsize < 32768) {
            alg = 1;
        } else if (total_dsize < 131072) {
            alg = 5;
        } else if (total_dsize < 262144) {
            alg = 2;
        } else if (total_dsize < 524288) {
            alg = 1;
        } else if (total_dsize < 1048576) {
            alg = 6;
        } else {
            alg = 5;
        }
    } else if (communicator_size < 8) {
        if (total_dsize < 2) {
            alg = 8;
        } else if (total_dsize < 64) {
            alg = 5;
        } else if (total_dsize < 128) {
            alg = 6;
        } else if (total_dsize < 2048) {
            alg = 5;
        } else if (total_dsize < 8192) {
            alg = 6;
        } else if (total_dsize < 1048576) {
            alg = 1;
        } else {
            alg = 2;
        }
    } else if (communicator_size < 16) {
        if (total_dsize < 8) {
            alg = 7;
        } else if (total_dsize < 64) {
            alg = 5;
        } else if (total_dsize < 4096) {
            alg = 7;
        } else if (total_dsize < 16384) {
            alg = 5;
        } else if (total_dsize < 32768) {
            alg = 6;
        } else {
            alg = 1;
        }
    } else if (communicator_size < 32) {
        if (total_dsize < 4096) {
            alg = 7;
        } else if (total_dsize < 1048576) {
            alg = 6;
        } else {
            alg = 8;
        }
    } else if (communicator_size < 64) {
        if (total_dsize < 2048) {
            alg = 6;
        } else {
            alg = 7;
        }
    } else if (communicator_size < 128) {
        alg = 7;
    } else if (communicator_size < 256) {
        if (total_dsize < 2) {
            alg = 6;
        } else if (total_dsize < 128) {
            alg = 8;
        } else if (total_dsize < 16384) {
            alg = 5;
        } else if (total_dsize < 32768) {
            alg = 1;
        } else if (total_dsize < 65536) {
            alg = 5;
        } else {
            alg = 7;
        }
    } else if (communicator_size < 1024) {
        if (total_dsize < 16384) {
            alg = 7;
        } else if (total_dsize < 32768) {
            alg = 4;
        } else {
            alg = 7;
        }
    } else if (communicator_size < 2048) {
        if (total_dsize < 524288) {
            alg = 7;
        } else {
            alg = 8;
        }
    } else if (communicator_size < 4096) {
        if (total_dsize < 262144) {
            alg = 7;
        } else {
            alg = 8;
        }
    } else {
        if (total_dsize < 8192) {
            alg = 7;
        } else if (total_dsize < 16384) {
            alg = 5;
        } else if (total_dsize < 262144) {
            alg = 7;
        } else {
            alg = 8;
        }
    }

    return ompi_coll_tuned_bcast_intra_do_this (buff, count, datatype, root,
                                                comm, module,
                                                alg, 0, 0);
}

/*
 *	reduce_intra_dec
 *
 *	Function:	- selects reduce algorithm to use
 *	Accepts:	- same arguments as MPI_reduce()
 *	Returns:	- MPI_SUCCESS or error code (passed from the reduce implementation)
 *
 */
int ompi_coll_tuned_reduce_intra_dec_fixed( const void *sendbuf, void *recvbuf,
                                            int count, struct ompi_datatype_t* datatype,
                                            struct ompi_op_t* op, int root,
                                            struct ompi_communicator_t* comm,
                                            mca_coll_base_module_t *module)
{
    int communicator_size, alg;
    size_t total_dsize, dsize;

    communicator_size = ompi_comm_size(comm);

    OPAL_OUTPUT((ompi_coll_tuned_stream, "ompi_coll_tuned_reduce_intra_dec_fixed "
                 "root %d rank %d com_size %d", root, ompi_comm_rank(comm), communicator_size));

    ompi_datatype_type_size(datatype, &dsize);
    total_dsize = dsize * (ptrdiff_t)count;   /* needed for decision */

    /** Algorithms:
     *  {1, "linear"},
     *  {2, "chain"},
     *  {3, "pipeline"},
     *  {4, "binary"},
     *  {5, "binomial"},
     *  {6, "in-order_binary"},
     *  {7, "rabenseifner"},
     *
     * Currently, only linear and in-order binary tree algorithms are
     * capable of non commutative ops.
     */
    if( !ompi_op_is_commute(op) ) {
        if (communicator_size < 4) {
            if (total_dsize < 8) {
                alg = 6;
            } else {
                alg = 1;
            }
        } else if (communicator_size < 8) {
            alg = 1;
        } else if (communicator_size < 16) {
            if (total_dsize < 1024) {
                alg = 6;
            } else if (total_dsize < 8192) {
                alg = 1;
            } else if (total_dsize < 16384) {
                alg = 6;
            } else if (total_dsize < 262144) {
                alg = 1;
            } else {
                alg = 6;
            }
        } else if (communicator_size < 128) {
            alg = 6;
        } else if (communicator_size < 256) {
            if (total_dsize < 512) {
                alg = 6;
            } else if (total_dsize < 1024) {
                alg = 1;
            } else {
                alg = 6;
            }
        } else {
            alg = 6;
        }
    } else {
        if (communicator_size < 4) {
            if (total_dsize < 8) {
                alg = 7;
            } else if (total_dsize < 16) {
                alg = 4;
            } else if (total_dsize < 32) {
                alg = 3;
            } else if (total_dsize < 262144) {
                alg = 1;
            } else if (total_dsize < 524288) {
                alg = 3;
            } else if (total_dsize < 1048576) {
                alg = 2;
            } else {
                alg = 3;
            }
        } else if (communicator_size < 8) {
            if (total_dsize < 4096) {
                alg = 4;
            } else if (total_dsize < 65536) {
                alg = 2;
            } else if (total_dsize < 262144) {
                alg = 5;
            } else if (total_dsize < 524288) {
                alg = 1;
            } else if (total_dsize < 1048576) {
                alg = 5;
            } else {
                alg = 1;
            }
        } else if (communicator_size < 16) {
            if (total_dsize < 8192) {
                alg = 4;
            } else {
                alg = 5;
            }
        } else if (communicator_size < 32) {
            if (total_dsize < 4096) {
                alg = 4;
            } else {
                alg = 5;
            }
        } else if (communicator_size < 256) {
            alg = 5;
        } else if (communicator_size < 512) {
            if (total_dsize < 8192) {
                alg = 5;
            } else if (total_dsize < 16384) {
                alg = 6;
            } else {
                alg = 5;
            }
        } else if (communicator_size < 2048) {
            alg = 5;
        } else if (communicator_size < 4096) {
            if (total_dsize < 512) {
                alg = 5;
            } else if (total_dsize < 1024) {
                alg = 6;
            } else if (total_dsize < 8192) {
                alg = 5;
            } else if (total_dsize < 16384) {
                alg = 6;
            } else {
                alg = 5;
            }
        } else {
            if (total_dsize < 16) {
                alg = 5;
            } else if (total_dsize < 32) {
                alg = 6;
            } else if (total_dsize < 1024) {
                alg = 5;
            } else if (total_dsize < 2048) {
                alg = 6;
            } else if (total_dsize < 8192) {
                alg = 5;
            } else if (total_dsize < 16384) {
                alg = 6;
            } else {
                alg = 5;
            }
        }
    }

    return  ompi_coll_tuned_reduce_intra_do_this (sendbuf, recvbuf, count, datatype,
                                                  op, root, comm, module,
                                                  alg, 0, 0, 0);
}

/*
 *	reduce_scatter_intra_dec
 *
 *	Function:	- selects reduce_scatter algorithm to use
 *	Accepts:	- same arguments as MPI_Reduce_scatter()
 *	Returns:	- MPI_SUCCESS or error code (passed from
 *                        the reduce scatter implementation)
 */
int ompi_coll_tuned_reduce_scatter_intra_dec_fixed( const void *sbuf, void *rbuf,
                                                    const int *rcounts,
                                                    struct ompi_datatype_t *dtype,
                                                    struct ompi_op_t *op,
                                                    struct ompi_communicator_t *comm,
                                                    mca_coll_base_module_t *module)
{
    int communicator_size, i, alg;
    size_t total_dsize, dsize;

    OPAL_OUTPUT((ompi_coll_tuned_stream, "ompi_coll_tuned_reduce_scatter_intra_dec_fixed"));

    communicator_size = ompi_comm_size(comm);
    ompi_datatype_type_size(dtype, &dsize);
    total_dsize = 0;
    for (i = 0; i < communicator_size; i++) {
        total_dsize += rcounts[i];
    }
    total_dsize *= dsize;

    /** Algorithms:
     *  {1, "non-overlapping"},
     *  {2, "recursive_halving"},
     *  {3, "ring"},
     *  {4, "butterfly"},
     *
     * Recursive halving and ring do not support non commutative ops.
     */
    if (!ompi_op_is_commute(op)) {
        if (communicator_size < 4) {
            if (total_dsize < 262144) {
                alg = 4;
            } else {
                alg = 1;
            }
        } else if (communicator_size < 8) {
            if (total_dsize < 16) {
                alg = 1;
            } else {
                alg = 4;
            }
        } else if (communicator_size < 16) {
            if (total_dsize < 32) {
                alg = 1;
            } else {
                alg = 4;
            }
        } else if (communicator_size < 32) {
            if (total_dsize < 64) {
                alg = 1;
            } else {
                alg = 4;
            }
        } else if (communicator_size < 64) {
            if (total_dsize < 128) {
                alg = 1;
            } else {
                alg = 4;
            }
        } else if (communicator_size < 128) {
            if (total_dsize < 256) {
                alg = 1;
            } else {
                alg = 4;
            }
        } else if (communicator_size < 1024) {
            if (total_dsize < 512) {
                alg = 1;
            } else {
                alg = 4;
            }
        } else if (communicator_size < 2048) {
            if (total_dsize < 1024) {
                alg = 1;
            } else {
                alg = 4;
            }
        } else {
            if (total_dsize < 2048) {
                alg = 1;
            } else {
                alg = 4;
            }
        }
    } else {
        if (communicator_size < 4) {
            if (total_dsize < 65536) {
                alg = 3;
            } else if (total_dsize < 131072) {
                alg = 4;
            } else {
                alg = 3;
            }
        } else if (communicator_size < 8) {
            if (total_dsize < 8) {
                alg = 1;
            } else if (total_dsize < 262144) {
                alg = 2;
            } else {
                alg = 3;
            }
        } else if (communicator_size < 32) {
            if (total_dsize < 262144) {
                alg = 2;
            } else {
                alg = 3;
            }
        } else if (communicator_size < 64) {
            if (total_dsize < 64) {
                alg = 1;
            } else if (total_dsize < 2048) {
                alg = 2;
            } else if (total_dsize < 524288) {
                alg = 4;
            } else {
                alg = 3;
            }
        } else if (communicator_size < 128) {
            if (total_dsize < 256) {
                alg = 1;
            } else if (total_dsize < 512) {
                alg = 2;
            } else if (total_dsize < 2048) {
                alg = 4;
            } else if (total_dsize < 4096) {
                alg = 2;
            } else {
                alg = 4;
            }
        } else if (communicator_size < 256) {
            if (total_dsize < 256) {
                alg = 1;
            } else if (total_dsize < 512) {
                alg = 2;
            } else {
                alg = 4;
            }
        } else if (communicator_size < 512) {
            if (total_dsize < 256) {
                alg = 1;
            } else if (total_dsize < 1024) {
                alg = 2;
            } else {
                alg = 4;
            }
        } else if (communicator_size < 1024) {
            if (total_dsize < 512) {
                alg = 1;
            } else if (total_dsize < 2048) {
                alg = 2;
            } else if (total_dsize < 8192) {
                alg = 4;
            } else if (total_dsize < 16384) {
                alg = 2;
            } else {
                alg = 4;
            }
        } else if (communicator_size < 2048) {
            if (total_dsize < 512) {
                alg = 1;
            } else if (total_dsize < 4096) {
                alg = 2;
            } else if (total_dsize < 16384) {
                alg = 4;
            } else if (total_dsize < 32768) {
                alg = 2;
            } else {
                alg = 4;
            }
        } else if (communicator_size < 4096) {
            if (total_dsize < 512) {
                alg = 1;
            } else if (total_dsize < 4096) {
                alg = 2;
            } else {
                alg = 4;
            }
        } else {
            if (total_dsize < 1024) {
                alg = 1;
            } else if (total_dsize < 8192) {
                alg = 2;
            } else {
                alg = 4;
            }
        }
    }

    return  ompi_coll_tuned_reduce_scatter_intra_do_this (sbuf, rbuf, rcounts, dtype,
                                                          op, comm, module,
                                                          alg, 0, 0);
}

/*
 *	reduce_scatter_block_intra_dec
 *
 *	Function:	- selects reduce_scatter_block algorithm to use
 *	Accepts:	- same arguments as MPI_Reduce_scatter_block()
 *	Returns:	- MPI_SUCCESS or error code (passed from
 *                        the reduce scatter implementation)
 */
int ompi_coll_tuned_reduce_scatter_block_intra_dec_fixed(const void *sbuf, void *rbuf,
                                                         int rcount,
                                                         struct ompi_datatype_t *dtype,
                                                         struct ompi_op_t *op,
                                                         struct ompi_communicator_t *comm,
                                                         mca_coll_base_module_t *module)
{
    int communicator_size, alg;
    size_t dsize, total_dsize;

    OPAL_OUTPUT((ompi_coll_tuned_stream, "ompi_coll_tuned_reduce_scatter_block_intra_dec_fixed"));


    ompi_datatype_type_size(dtype, &dsize);
    total_dsize = dsize * (ptrdiff_t)rcount;

    communicator_size = ompi_comm_size(comm);

    /** Algorithms:
     *  {1, "basic_linear"},
     *  {2, "recursive_doubling"},
     *  {3, "recursive_halving"},
     *  {4, "butterfly"},
     *
     * Only recursive halving does not support non commutative ops.
     */
    if( !ompi_op_is_commute(op) ) {
        if (communicator_size < 4) {
            if (total_dsize < 4) {
                alg = 2;
            } else if (total_dsize < 131072) {
                alg = 4;
            } else {
                alg = 1;
            }
        } else if (communicator_size < 8) {
            if (total_dsize < 4) {
                alg = 1;
            } else if (total_dsize < 32) {
                alg = 2;
            } else if (total_dsize < 1048576) {
                alg = 4;
            } else {
                alg = 1;
            }
        } else if (communicator_size < 16) {
            if (total_dsize < 4) {
                alg = 1;
            } else if (total_dsize < 524288) {
                alg = 4;
            } else if (total_dsize < 4194304) {
                alg = 1;
            } else {
                alg = 4;
            }
        } else if (communicator_size < 32) {
            if (total_dsize < 128) {
                alg = 1;
            } else if (total_dsize < 262144) {
                alg = 4;
            } else if (total_dsize < 2097152) {
                alg = 1;
            } else {
                alg = 4;
            }
        } else if (communicator_size < 64) {
            if (total_dsize < 64) {
                alg = 1;
            } else if (total_dsize < 65536) {
                alg = 4;
            } else if (total_dsize < 1048576) {
                alg = 1;
            } else {
                alg = 4;
            }
        } else if (communicator_size < 128) {
            if (total_dsize < 4) {
                alg = 4;
            } else if (total_dsize < 64) {
                alg = 1;
            } else if (total_dsize < 131072) {
                alg = 4;
            } else if (total_dsize < 524288) {
                alg = 1;
            } else {
                alg = 4;
            }
        } else {
            if (total_dsize < 4) {
                alg = 4;
            } else if (total_dsize < 16) {
                alg = 1;
            } else if (total_dsize < 65536) {
                alg = 4;
            } else if (total_dsize < 262144) {
                alg = 1;
            } else {
                alg = 4;
            }
        }
    } else {
        if (communicator_size < 4) {
            if (total_dsize < 4) {
                alg = 2;
            } else if (total_dsize < 8) {
                alg = 4;
            } else if (total_dsize < 16) {
                alg = 3;
            } else if (total_dsize < 128) {
                alg = 4;
            } else if (total_dsize < 256) {
                alg = 3;
            } else if (total_dsize < 4096) {
                alg = 4;
            } else if (total_dsize < 8192) {
                alg = 3;
            } else if (total_dsize < 131072) {
                alg = 4;
            } else {
                alg = 1;
            }
        } else if (communicator_size < 8) {
            if (total_dsize < 8) {
                alg = 3;
            } else if (total_dsize < 32) {
                alg = 2;
            } else if (total_dsize < 256) {
                alg = 4;
            } else if (total_dsize < 8192) {
                alg = 3;
            } else if (total_dsize < 16384) {
                alg = 4;
            } else if (total_dsize < 1048576) {
                alg = 3;
            } else {
                alg = 1;
            }
        } else if (communicator_size < 16) {
            if (total_dsize < 4) {
                alg = 1;
            } else if (total_dsize < 32) {
                alg = 3;
            } else if (total_dsize < 128) {
                alg = 4;
            } else if (total_dsize < 524288) {
                alg = 3;
            } else if (total_dsize < 4194304) {
                alg = 1;
            } else {
                alg = 4;
            }
        } else if (communicator_size < 32) {
            if (total_dsize < 32) {
                alg = 1;
            } else if (total_dsize < 524288) {
                alg = 3;
            } else if (total_dsize < 2097152) {
                alg = 1;
            } else if (total_dsize < 4194304) {
                alg = 3;
            } else {
                alg = 4;
            }
        } else {
            if (total_dsize < 4) {
                alg = 3;
            } else if (total_dsize < 16) {
                alg = 1;
            } else if (total_dsize < 65536) {
                alg = 4;
            } else if (total_dsize < 262144) {
                alg = 1;
            } else {
                alg = 4;
            }
        }
    }

    return  ompi_coll_tuned_reduce_scatter_block_intra_do_this (sbuf, rbuf, rcount, dtype,
                                                                op, comm, module,
                                                                alg, 0, 0);
}

/*
 *	allgather_intra_dec
 *
 *	Function:	- selects allgather algorithm to use
 *	Accepts:	- same arguments as MPI_Allgather()
 *	Returns:	- MPI_SUCCESS or error code, passed from corresponding
 *                        internal allgather function.
 */

int ompi_coll_tuned_allgather_intra_dec_fixed(const void *sbuf, int scount,
                                              struct ompi_datatype_t *sdtype,
                                              void* rbuf, int rcount,
                                              struct ompi_datatype_t *rdtype,
                                              struct ompi_communicator_t *comm,
                                              mca_coll_base_module_t *module)
{
    int communicator_size, alg;
    size_t dsize, total_dsize;
    if (MPI_IN_PLACE != sbuf) {
        ompi_datatype_type_size(sdtype, &dsize);
    } else {
        ompi_datatype_type_size(rdtype, &dsize);
    }
    total_dsize = dsize * (ptrdiff_t)scount;

    communicator_size = ompi_comm_size(comm);
    /** Algorithms:
     *  {1, "linear"},
     *  {2, "bruck"},
     *  {3, "recursive_doubling"},
     *  {4, "ring"},
     *  {5, "neighbor"},
     *  {6, "two_proc"}
     */
    if (communicator_size == 2) {
        alg = 6;
    } else if (communicator_size < 32) {
        alg = 3;
    } else if (communicator_size < 64) {
        if (total_dsize < 1024) {
            alg = 3;
        } else if (total_dsize < 65536) {
            alg = 5;
        } else {
            alg = 4;
        }
    } else if (communicator_size < 128) {
        if (total_dsize < 64) {
            alg = 1;
        } else if (total_dsize < 512) {
            alg = 3;
        } else if (total_dsize < 65536) {
            alg = 5;
        } else {
            alg = 4;
        }
    } else if (communicator_size < 256) {
        if (total_dsize < 32) {
            alg = 1;
        } else if (total_dsize < 512) {
            alg = 3;
        } else if (total_dsize < 131072) {
            alg = 5;
        } else if (total_dsize < 524288) {
            alg = 4;
        } else if (total_dsize < 1048576) {
            alg = 5;
        } else {
            alg = 4;
        }
    } else if (communicator_size < 512) {
        if (total_dsize < 16) {
            alg = 1;
        } else if (total_dsize < 32) {
            alg = 3;
        } else if (total_dsize < 128) {
            alg = 2;
        } else if (total_dsize < 1024) {
            alg = 3;
        } else if (total_dsize < 131072) {
            alg = 5;
        } else if (total_dsize < 524288) {
            alg = 4;
        } else if (total_dsize < 1048576) {
            alg = 5;
        } else {
            alg = 4;
        }
    } else if (communicator_size < 1024) {
        if (total_dsize < 4) {
            alg = 1;
        } else if (total_dsize < 64) {
            alg = 3;
        } else if (total_dsize < 256) {
            alg = 2;
        } else if (total_dsize < 2048) {
            alg = 3;
        } else {
            alg = 5;
        }
    } else if (communicator_size < 2048) {
        if (total_dsize < 2) {
            alg = 1;
        } else if (total_dsize < 4) {
            alg = 3;
        } else if (total_dsize < 8) {
            alg = 2;
        } else if (total_dsize < 16) {
            alg = 3;
        } else if (total_dsize < 32) {
            alg = 2;
        } else if (total_dsize < 256) {
            alg = 3;
        } else if (total_dsize < 512) {
            alg = 2;
        } else if (total_dsize < 4096) {
            alg = 3;
        } else {
            alg = 5;
        }
    } else if (communicator_size < 4096) {
        if (total_dsize < 32) {
            alg = 2;
        } else if (total_dsize < 128) {
            alg = 3;
        } else if (total_dsize < 512) {
            alg = 2;
        } else if (total_dsize < 4096) {
            alg = 3;
        } else {
            alg = 5;
        }
    } else {
        if (total_dsize < 2) {
            alg = 3;
        } else if (total_dsize < 8) {
            alg = 2;
        } else if (total_dsize < 16) {
            alg = 3;
        } else if (total_dsize < 512) {
            alg = 2;
        } else if (total_dsize < 4096) {
            alg = 3;
        } else {
            alg = 5;
        }
    }

    OPAL_OUTPUT((ompi_coll_tuned_stream, "ompi_coll_tuned_allgather_intra_dec_fixed"
                 " rank %d com_size %d", ompi_comm_rank(comm), communicator_size));

    return ompi_coll_tuned_allgather_intra_do_this(sbuf, scount, sdtype,
                                                   rbuf, rcount, rdtype,
                                                   comm, module, alg, 0, 0);
}

/*
 *	allgatherv_intra_dec
 *
 *	Function:	- selects allgatherv algorithm to use
 *	Accepts:	- same arguments as MPI_Allgatherv()
 *	Returns:	- MPI_SUCCESS or error code, passed from corresponding
 *                        internal allgatherv function.
 */

int ompi_coll_tuned_allgatherv_intra_dec_fixed(const void *sbuf, int scount,
                                               struct ompi_datatype_t *sdtype,
                                               void* rbuf, const int *rcounts,
                                               const int *rdispls,
                                               struct ompi_datatype_t *rdtype,
                                               struct ompi_communicator_t *comm,
                                               mca_coll_base_module_t *module)
{
    int communicator_size, alg, i;
    size_t dsize, total_dsize;

    communicator_size = ompi_comm_size(comm);

    if (MPI_IN_PLACE != sbuf) {
        ompi_datatype_type_size(sdtype, &dsize);
    } else {
        ompi_datatype_type_size(rdtype, &dsize);
    }

    total_dsize = 0;
    for (i = 0; i < communicator_size; i++) { total_dsize += dsize * rcounts[i]; }

    /** Algorithms:
     *  {1, "default"},
     *  {2, "bruck"},
     *  {3, "ring"},
     *  {4, "neighbor"},
     *  {5, "two_proc"},
     */
    if (communicator_size == 2) {
        if (total_dsize < 2048) {
            alg = 3;
        } else if (total_dsize < 4096) {
            alg = 5;
        } else if (total_dsize < 8192) {
            alg = 3;
        } else {
            alg = 5;
        }
    } else if (communicator_size < 8) {
        if (total_dsize < 256) {
            alg = 1;
        } else if (total_dsize < 4096) {
            alg = 4;
        } else if (total_dsize < 8192) {
            alg = 3;
        } else if (total_dsize < 16384) {
            alg = 4;
        } else if (total_dsize < 262144) {
            alg = 2;
        } else {
            alg = 4;
        }
    } else if (communicator_size < 16) {
        if (total_dsize < 1024) {
            alg = 1;
        } else {
            alg = 2;
        }
    } else if (communicator_size < 32) {
        if (total_dsize < 32) {
            alg = 1;
        } else {
            alg = 2;
        }
    } else if (communicator_size < 64) {
        if (total_dsize < 1024) {
            alg = 2;
        } else if (total_dsize < 2048) {
            alg = 4;
        } else if (total_dsize < 8192) {
            alg = 3;
        } else if (total_dsize < 16384) {
            alg = 4;
        } else if (total_dsize < 32768) {
            alg = 3;
        } else if (total_dsize < 65536) {
            alg = 4;
        } else {
            alg = 3;
        }
    } else if (communicator_size < 128) {
        if (total_dsize < 16) {
            alg = 1;
        } else if (total_dsize < 1024) {
            alg = 2;
        } else if (total_dsize < 65536) {
            alg = 4;
        } else {
            alg = 3;
        }
    } else if (communicator_size < 256) {
        if (total_dsize < 1024) {
            alg = 2;
        } else if (total_dsize < 65536) {
            alg = 4;
        } else {
            alg = 3;
        }
    } else if (communicator_size < 512) {
        if (total_dsize < 1024) {
            alg = 2;
        } else if (total_dsize < 131072) {
            alg = 4;
        } else {
            alg = 3;
        }
    } else if (communicator_size < 1024) {
        if (total_dsize < 512) {
            alg = 2;
        } else if (total_dsize < 1024) {
            alg = 1;
        } else if (total_dsize < 4096) {
            alg = 2;
        } else if (total_dsize < 1048576) {
            alg = 4;
        } else {
            alg = 3;
        }
    } else {
        if (total_dsize < 4096) {
            alg = 2;
        } else {
            alg = 4;
        }
    }

    OPAL_OUTPUT((ompi_coll_tuned_stream,
                 "ompi_coll_tuned_allgatherv_intra_dec_fixed"
                 " rank %d com_size %d", ompi_comm_rank(comm), communicator_size));

    return ompi_coll_tuned_allgatherv_intra_do_this (sbuf, scount, sdtype,
                                                     rbuf, rcounts,
                                                     rdispls, rdtype,
                                                     comm, module,
                                                     alg, 0, 0);
}

/*
 *	gather_intra_dec
 *
 *	Function:	- selects gather algorithm to use
 *	Accepts:	- same arguments as MPI_Gather()
 *	Returns:	- MPI_SUCCESS or error code, passed from corresponding
 *                        internal allgather function.
 */

int ompi_coll_tuned_gather_intra_dec_fixed(const void *sbuf, int scount,
                                           struct ompi_datatype_t *sdtype,
                                           void* rbuf, int rcount,
                                           struct ompi_datatype_t *rdtype,
                                           int root,
                                           struct ompi_communicator_t *comm,
                                           mca_coll_base_module_t *module)
{
    int communicator_size, alg, rank;
    size_t dsize, total_dsize;

    OPAL_OUTPUT((ompi_coll_tuned_stream,
                 "ompi_coll_tuned_gather_intra_dec_fixed"));

    communicator_size = ompi_comm_size(comm);
    rank = ompi_comm_rank(comm);

<<<<<<< HEAD
    /* Determine block size */
    if ( (rank == root) || (MPI_IN_PLACE == sbuf) ) {
=======
    if (rank == root) {
>>>>>>> eefaadf7
        ompi_datatype_type_size(rdtype, &dsize);
        total_dsize = dsize * (ptrdiff_t)rcount;
    } else {
        ompi_datatype_type_size(sdtype, &dsize);
        total_dsize = dsize * (ptrdiff_t)scount;
    }

    /** Algorithms:
     *  {1, "basic_linear"},
     *  {2, "binomial"},
     *  {3, "linear_sync"},
     *
     * We do not make any rank specific checks since the params
     * should be uniform across ranks.
     */
    if (communicator_size < 4) {
        if (total_dsize < 2) {
            alg = 3;
        } else if (total_dsize < 4) {
            alg = 1;
        } else if (total_dsize < 32768) {
            alg = 2;
        } else if (total_dsize < 65536) {
            alg = 1;
        } else if (total_dsize < 131072) {
            alg = 2;
        } else {
            alg = 3;
        }
    } else if (communicator_size < 8) {
        if (total_dsize < 1024) {
            alg = 2;
        } else if (total_dsize < 8192) {
            alg = 1;
        } else if (total_dsize < 32768) {
            alg = 2;
        } else if (total_dsize < 262144) {
            alg = 1;
        } else {
            alg = 3;
        }
    } else if (communicator_size < 256) {
        alg = 2;
    } else if (communicator_size < 512) {
        if (total_dsize < 2048) {
            alg = 2;
        } else if (total_dsize < 8192) {
            alg = 1;
        } else {
            alg = 2;
        }
    } else {
        alg = 2;
    }

    return ompi_coll_tuned_gather_intra_do_this (sbuf, scount, sdtype,
                                                 rbuf, rcount, rdtype,
                                                 root, comm, module,
                                                 alg, 0, 0);
}

/*
 *	scatter_intra_dec
 *
 *	Function:	- selects scatter algorithm to use
 *	Accepts:	- same arguments as MPI_Scatter()
 *	Returns:	- MPI_SUCCESS or error code, passed from corresponding
 *                        internal allgather function.
 */

int ompi_coll_tuned_scatter_intra_dec_fixed(const void *sbuf, int scount,
                                            struct ompi_datatype_t *sdtype,
                                            void* rbuf, int rcount,
                                            struct ompi_datatype_t *rdtype,
                                            int root, struct ompi_communicator_t *comm,
                                            mca_coll_base_module_t *module)
{
    int communicator_size, alg, rank;
    size_t dsize, total_dsize;

    OPAL_OUTPUT((ompi_coll_tuned_stream,
                 "ompi_coll_tuned_scatter_intra_dec_fixed"));

    communicator_size = ompi_comm_size(comm);
    rank = ompi_comm_rank(comm);

    if (root == rank) {
        ompi_datatype_type_size(sdtype, &dsize);
        total_dsize = dsize * (ptrdiff_t)scount;
    } else {
        ompi_datatype_type_size(rdtype, &dsize);
        total_dsize = dsize * (ptrdiff_t)rcount;
    }

    /** Algorithms:
     *  {1, "basic_linear"},
     *  {2, "binomial"},
     *  {3, "linear_nb"},
     *
     * We do not make any rank specific checks since the params
     * should be uniform across ranks.
     */
    if (communicator_size < 4) {
        if (total_dsize < 2) {
            alg = 3;
        } else if (total_dsize < 131072) {
            alg = 1;
        } else if (total_dsize < 262144) {
            alg = 3;
        } else {
            alg = 1;
        }
    } else if (communicator_size < 8) {
        if (total_dsize < 2048) {
            alg = 2;
        } else if (total_dsize < 4096) {
            alg = 1;
        } else if (total_dsize < 8192) {
            alg = 2;
        } else if (total_dsize < 32768) {
            alg = 1;
        } else if (total_dsize < 1048576) {
            alg = 3;
        } else {
            alg = 1;
        }
    } else if (communicator_size < 16) {
        if (total_dsize < 16384) {
            alg = 2;
        } else if (total_dsize < 1048576) {
            alg = 3;
        } else {
            alg = 1;
        }
    } else if (communicator_size < 32) {
        if (total_dsize < 16384) {
            alg = 2;
        } else if (total_dsize < 32768) {
            alg = 1;
        } else {
            alg = 3;
        }
    } else if (communicator_size < 64) {
        if (total_dsize < 512) {
            alg = 2;
        } else if (total_dsize < 8192) {
            alg = 3;
        } else if (total_dsize < 16384) {
            alg = 2;
        } else {
            alg = 3;
        }
    } else {
        if (total_dsize < 512) {
            alg = 2;
        } else {
            alg = 3;
        }
    }

    return ompi_coll_tuned_scatter_intra_do_this (sbuf, scount, sdtype,
                                                  rbuf, rcount, rdtype,
                                                  root, comm, module,
                                                  alg, 0, 0);
}<|MERGE_RESOLUTION|>--- conflicted
+++ resolved
@@ -1570,12 +1570,8 @@
     communicator_size = ompi_comm_size(comm);
     rank = ompi_comm_rank(comm);
 
-<<<<<<< HEAD
     /* Determine block size */
     if ( (rank == root) || (MPI_IN_PLACE == sbuf) ) {
-=======
-    if (rank == root) {
->>>>>>> eefaadf7
         ompi_datatype_type_size(rdtype, &dsize);
         total_dsize = dsize * (ptrdiff_t)rcount;
     } else {
