--- conflicted
+++ resolved
@@ -440,18 +440,10 @@
                                  send_context->con->ireduce_tag - send_context->frag_id));
 
             ompi_request_t *send_req;
-<<<<<<< HEAD
-            err = MCA_PML_CALL(isend
-                               (send_context->buff, send_count, send_context->con->datatype,
-                                send_context->peer,
-                                send_context->con->ireduce_tag - send_context->frag_id,
-                                MCA_PML_BASE_SEND_SYNCHRONOUS, send_context->con->comm, &send_req));
-=======
             err = MCA_PML_CALL(isend(send_context->buff, send_count, send_context->con->datatype,
                                      send_context->peer,
                                      send_context->con->ireduce_tag - send_context->frag_id,
                                      MCA_PML_BASE_SEND_STANDARD, send_context->con->comm, &send_req));
->>>>>>> 506cda15
             if (MPI_SUCCESS != err) {
                 return err;
             }
@@ -469,20 +461,8 @@
                          context->con->tree->tree_root, num_recv_segs_t, context->con->num_segs,
                          context->con->tree->tree_nextsize));
     /* If this is root and has received all the segments */
-<<<<<<< HEAD
-    if (context->con->tree->tree_root == context->con->rank
-        && num_recv_segs_t == context->con->num_segs * context->con->tree->tree_nextsize) {
-        if (!keep_inbuf && context->inbuf != NULL) {
-            OPAL_OUTPUT_VERBOSE((30, mca_coll_adapt_component.adapt_output,
-                                 "[%d]: root free context inbuf %p", context->con->rank,
-                                 (void *) context->inbuf));
-            opal_free_list_return(context->con->inbuf_list,
-                                  (opal_free_list_item_t *) context->inbuf);
-        }
-=======
     if (num_recv_segs == context->con->num_segs * context->con->tree->tree_nextsize &&
         (context->con->tree->tree_root == context->con->rank || context->con->num_sent_segs == context->con->num_segs)) {
->>>>>>> 506cda15
         ireduce_request_fini(context);
     } else {
         if (!keep_inbuf && context->inbuf != NULL) {
