/*
 * Copyright (c) 2004-2005 The Trustees of Indiana University and Indiana
 *                         University Research and Technology
 *                         Corporation.  All rights reserved.
 * Copyright (c) 2004-2005 The University of Tennessee and The University
 *                         of Tennessee Research Foundation.  All rights
 *                         reserved.
 * Copyright (c) 2004-2005 High Performance Computing Center Stuttgart, 
 *                         University of Stuttgart.  All rights reserved.
 * Copyright (c) 2004-2005 The Regents of the University of California.
 *                         All rights reserved.
 * $COPYRIGHT$
 * 
 * Additional copyrights may follow
 * 
 * $HEADER$
 *
 * This file is included at the bottom of ompi_config.h, and is
 * therefore a) after all the #define's that were output from
 * configure, and b) included in most/all files in Open MPI.
 *
 * Since this file is *only* ever included by ompi_config.h, and
 * ompi_config.h already has #ifndef/#endif protection, there is no
 * need to #ifndef/#endif protection here.
 */

#ifndef OPAL_CONFIG_H 
#error "opal_config_bottom.h should only be included from opal_config.h"
#endif

/*
 * If we build a static library, Visual C define the _LIB symbol. In the
 * case of a shared library _USERDLL get defined.
 *
 * OMPI_BUILDING and _LIB define how ompi_config.h
 * handles configuring all of Open MPI's "compatibility" code.  Both
 * constants will always be defined by the end of ompi_config.h.
 *
 * OMPI_BUILDING affects how much compatibility code is included by
 * ompi_config.h.  It will always be 1 or 0.  The user can set the
 * value before including either mpi.h or ompi_config.h and it will be
 * respected.  If ompi_config.h is included before mpi.h, it will
 * default to 1.  If mpi.h is included before ompi_config.h, it will
 * default to 0.
 */
#ifndef OMPI_BUILDING
#define OMPI_BUILDING 1
#endif

/***********************************************************************
 *
 * code that should be in ompi_config_bottom.h regardless of build
 * status
 *
 **********************************************************************/

/* Do we have thread support? */
#define OMPI_HAVE_THREAD_SUPPORT (OMPI_ENABLE_MPI_THREADS || OMPI_ENABLE_PROGRESS_THREADS)

/***********************************************************************
 *
 * Windows library interface declaration code
 *
 **********************************************************************/
#if !defined(__WINDOWS__)
#  if defined(_WIN32) || defined(WIN32) || defined(WIN64)
#    define __WINDOWS__
#  endif
#endif  /* !defined(__WINDOWS__) */

#if defined(__WINDOWS__)

#  if defined(_USRDLL)    /* building shared libraries (.DLL) */
#    if defined(OPAL_EXPORTS)
#      define OPAL_DECLSPEC        __declspec(dllexport)
#      define OPAL_MODULE_DECLSPEC
#    else
#      define OPAL_DECLSPEC        __declspec(dllimport)
#      if defined(OPAL_MODULE_EXPORTS)
#        define OPAL_MODULE_DECLSPEC __declspec(dllexport)
#      else
#        define OPAL_MODULE_DECLSPEC __declspec(dllimport)
#      endif  /* defined(OPAL_MODULE_EXPORTS) */
#    endif  /* defined(OPAL_EXPORTS) */
#  else          /* building static library */
#    if defined(OPAL_IMPORTS)
#      define OPAL_DECLSPEC        __declspec(dllimport)
#    else
#      define OPAL_DECLSPEC
#    endif  /* defined(OPAL_IMPORTS) */
#    define OPAL_MODULE_DECLSPEC
#  endif  /* defined(_USRDLL) */
#  if OMPI_BUILDING
#    include "opal/win32/win_compat.h"
#  endif  /* OMPI_BUILDING */
#else
   /* On Unix - this define is plain useless */
#  define OPAL_DECLSPEC
#  define OPAL_MODULE_DECLSPEC
#endif  /* defined(__WINDOWS__) */

/*
 * Do we have <stdint.h>?
 */
#ifdef HAVE_STDINT_H
#if defined(__cplusplus) && !defined(__STDC_LIMIT_MACROS)
/* When using a C++ compiler, the max / min value #defines for std
   types are only included if __STDC_LIMIT_MACROS is set before
   including stdint.h */
#define __STDC_LIMIT_MACROS
#endif
#include <stdint.h>
#else
#include "opal_stdint.h"
#endif

/***********************************************************************
 *
 * Code that is only for when building Open MPI or utilities that are
 * using the internals of Open MPI.  It should not be included when
 * building MPI applications
 *
 **********************************************************************/
#if OMPI_BUILDING

/*
 * If we're in C, we may need to bring in the bool type and true/false
 * constants.  OMPI_NEED_C_BOOL will be true if the compiler either
 * needs <stdbool.h> or doesn't define the bool type at all.
 */
#if !(defined(c_plusplus) || defined(__cplusplus))
#    if OMPI_NEED_C_BOOL
#        if OMPI_USE_STDBOOL_H
             /* If we're using <stdbool.h>, there is an implicit
                assumption that the C++ bool is the same size and has
                the same alignment. */
#            include <stdbool.h>
#        else
             /* We need to create a bool type and ensure that it's the
                same size / alignment as the C++ bool size /
                alignment */
#            define false 0
#            define true 1
#            if SIZEOF_BOOL == SIZEOF_CHAR && OMPI_ALIGNMENT_CXX_BOOL == OMPI_ALIGNMENT_CHAR
typedef unsigned char bool;
#            elif SIZEOF_BOOL == SIZEOF_SHORT && OMPI_ALIGNMENT_CXX_BOOL == OMPI_ALIGNMENT_SHORT
typedef short bool;
#            elif SIZEOF_BOOL == SIZEOF_INT && OMPI_ALIGNMENT_CXX_BOOL == OMPI_ALIGNMENT_INT
typedef int bool;
#            elif SIZEOF_BOOL == SIZEOF_LONG && OMPI_ALIGNMENT_CXX_BOOL == OMPI_ALIGNMENT_LONG
typedef long bool;
#            elif defined(SIZEOF_LONG_LONG) && defined(OMPI_ALIGNMENT_LONG) && SIZEOF_BOOL == SIZEOF_LONG && OMPI_ALIGNMENT_CXX_BOOL == OMPI_ALIGNMENT_LONG
typedef long long bool;
#            else
#                error Cannot find a C type that corresponds to the size and alignment of C++ bool!
#            endif
#        endif  /* OMPI_USE_STDBOOL_H */
#    endif  /* OMPI_NEED_C_BOOL */
#endif

/*
 * Maximum size of a filename path.
 */
#include <limits.h>
#if defined(PATH_MAX)
#define OMPI_PATH_MAX	(PATH_MAX + 1)
#elif defined(_POSIX_PATH_MAX)
#define OMPI_PATH_MAX	(_POSIX_PATH_MAX + 1)
#else
#define OMPI_PATH_MAX	256
#endif

/*
 * Set the compile-time path-separator on this system and variable separator
 */
#ifdef __WINDOWS__
#define OPAL_PATH_SEP "\\"
#define OPAL_ENV_SEP  ';'
#else
#define OPAL_PATH_SEP "/"
#define OPAL_ENV_SEP  ':'
#endif


/*
 * Do we want memory debugging?
 *
 * A few scenarios:
 *
 * 1. In the OMPI C library: we want these defines in all cases
 * 2. In the OMPI C++ bindings: we do not want them
 * 3. In the OMPI C++ executables: we do want them
 *
 * So for 1, everyone must include <ompi_config.h> first.  For 2, the
 * C++ bindings will never include <ompi_config.h> -- they will only
 * include <mpi.h>, which includes <ompi_config.h>, but after
 * setting OMPI_BUILDING to 0  For 3, it's the same as 1 -- just include
 * <ompi_config.h> first.
 *
 * Give code that needs to include ompi_config.h but really can't have
 * this stuff enabled (like the memory manager code) a way to turn us
 * off
 */
#if OMPI_ENABLE_MEM_DEBUG && !defined(OMPI_DISABLE_ENABLE_MEM_DEBUG)

/* It is safe to include opal/util/malloc.h here because a) it will only
   happen when we are building OMPI and therefore have a full OMPI
   source tree [including headers] available, and b) we guaranteed to
   *not* to include anything else via opal/util/malloc.h, so we won't
   have Cascading Includes Of Death. */
#    include "opal/util/malloc.h"
#    if defined(malloc)
#        undef malloc
#    endif
#    define malloc(size) opal_malloc((size), __FILE__, __LINE__)
#    if defined(calloc)
#        undef calloc
#    endif
#    define calloc(nmembers, size) opal_calloc((nmembers), (size), __FILE__, __LINE__)
#    if defined(realloc)
#        undef realloc
#    endif
#    define realloc(ptr, size) opal_realloc((ptr), (size), __FILE__, __LINE__)
#    if defined(free)
#        undef free
#    endif
#    define free(ptr) opal_free((ptr), __FILE__, __LINE__)

/*
 * If we're mem debugging, make the OMPI_DEBUG_ZERO resolve to memset
 */
#    include <string.h>
#    define OMPI_DEBUG_ZERO(obj) memset(&(obj), 0, sizeof(obj))
#else
#    define OMPI_DEBUG_ZERO(obj)
#endif



/*
 * printf functions for portability (only when building Open MPI)
 */
#if !defined(HAVE_VASPRINTF) || !defined(HAVE_VSNPRINTF)
#include <stdarg.h>
#include <stdlib.h>
#endif

#if !defined(HAVE_ASPRINTF) || !defined(HAVE_SNPRINTF) || !defined(HAVE_VASPRINTF) || !defined(HAVE_VSNPRINTF)
#include "opal/util/printf.h"
#endif

#ifndef HAVE_ASPRINTF
# define asprintf opal_asprintf
#endif

#ifndef HAVE_SNPRINTF
# define snprintf opal_snprintf
#endif

#ifndef HAVE_VASPRINTF
# define vasprintf opal_vasprintf
#endif

#ifndef HAVE_VSNPRINTF
# define vsnprintf opal_vsnprintf
#endif

/*
 * Some platforms (Solaris) have a broken qsort implementation.  Work
 * around by using our own.
 */
#if OMPI_HAVE_BROKEN_QSORT
#ifdef qsort
#undef qsort
#endif

#include "opal/util/qsort.h"
#define qsort opal_qsort
#endif

/*
 * On some homogenous big-iron machines (Sandia's Red Storm), there
 * are no htonl and friends.  If that's the case, provide stubs.  I
 * would hope we never find a platform that doesn't have these macros
 * and would want to talk to the outside world... On other platforms
 * (like Windows) we fail to detect them correctly.
 */
#ifndef __WINDOWS__
#ifndef HAVE_HTONL
static inline uint32_t htonl(uint32_t hostvar) { return hostvar; }
#endif
#ifndef HAVE_NTOHL
static inline uint32_t ntohl(uint32_t netvar) { return netvar; }
#endif
#ifndef HAVE_HTONS
static inline uint16_t htons(uint16_t hostvar) { return hostvar; }
#endif
#ifndef HAVE_NTOHS
static inline uint16_t ntohs(uint16_t netvar) { return netvar; }
#endif
#endif  /* WINDOWS */

/*
 * Define __func__-preprocessor directive if the compiler does not
 * already define it.  Define it to __FILE__ so that we at least have
 * a clue where the developer is trying to indicate where the error is
 * coming from (assuming that __func__ is typically used for
 * printf-style debugging).
 */
#if defined(HAVE_DECL___FUNC__) && !HAVE_DECL___FUNC__
#define __func__ __FILE__
#endif

/**
<<<<<<< HEAD
=======
 * Because of the way we're using the opal_object inside Open MPI (i.e.
 * dynamic resolution at run-time to derive all objects from the basic
 * type), on Windows we have to build everything on C++ mode, simply
 * because the C mode does not support dynamic resolution in DLL. Therefore,
 * no automatic conversion is allowed. All types have to be explicitly casted
 * or the compiler generate an error. This is true even for the void* type. As
 * we use void* to silence others compilers in the resolution of the addr member
 * of the iovec structure, we have now to find a way around. The simplest solution
 * is to define a special type for this field (just for casting). It can be
 * set to void* on all platforms with the exception of windows where it has to be
 * char*.
 */
#if defined(__WINDOWS__)
#define IOVBASE_TYPE  char
#else
#define IOVBASE_TYPE  void
#endif  /* defined(__WINDOWS__) */

/**
 * If we generate our own bool type, we need a special way to cast the result
 * in such a way to keep the compilers silent. Right now, th only compiler who
 * complain about int to bool conversions is the Microsoft compiler.
 */
#if defined(__WINDOWS__)
#  define OPAL_INT_TO_BOOL(VALUE)  ((VALUE) != 0 ? true : false)
#else
#  define OPAL_INT_TO_BOOL(VALUE)  (bool)(VALUE)
#endif  /* defined(__WINDOWS__) */

/**
>>>>>>> 640178c4
 * Top level define to check 2 things: a) if we want ipv6 support, and
 * b) the underlying system supports ipv6.  Having one #define for
 * this makes it simpler to check throughout the code base.
 */
#if OPAL_ENABLE_IPV6 && defined(HAVE_STRUCT_SOCKADDR_IN6)
#define OPAL_WANT_IPV6 1
#else
#define OPAL_WANT_IPV6 0
#endif

#endif /* OMPI_BUILDING */<|MERGE_RESOLUTION|>--- conflicted
+++ resolved
@@ -312,8 +312,6 @@
 #endif
 
 /**
-<<<<<<< HEAD
-=======
  * Because of the way we're using the opal_object inside Open MPI (i.e.
  * dynamic resolution at run-time to derive all objects from the basic
  * type), on Windows we have to build everything on C++ mode, simply
@@ -344,7 +342,6 @@
 #endif  /* defined(__WINDOWS__) */
 
 /**
->>>>>>> 640178c4
  * Top level define to check 2 things: a) if we want ipv6 support, and
  * b) the underlying system supports ipv6.  Having one #define for
  * this makes it simpler to check throughout the code base.
