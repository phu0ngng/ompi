--- conflicted
+++ resolved
@@ -487,25 +487,6 @@
                     if (ORTE_SUCCESS != rc) {
                         return rc;
                     }
-<<<<<<< HEAD
-                } else {
-                    if (NULL != prefix_dir) {
-                        asprintf(&orted_path, "%s/%s/orted", 
-                            prefix_dir, bin_base);
-                    }
-                    /* If we yet did not fill up the orted_path, do so now */
-                    if (NULL == orted_path) {
-                        rc = orte_pls_gridengine_fill_orted_path(&orted_path);
-                        if (ORTE_SUCCESS != rc) {
-                            return rc;
-                        }
-                    }
-                }
-                asprintf(&argv[orted_index], orted_path);
-                if (mca_pls_gridengine_component.debug) {
-                    opal_output(0, "pls:gridengine: orted_path=%s", orted_path);
-                }
-=======
                 }
             }
             asprintf(&argv[orted_index], orted_path);
@@ -519,7 +500,6 @@
                environ. */
             if (NULL != prefix_dir) {
                 char *oldenv, *newenv;
->>>>>>> 640178c4
                 
                 /* Reset PATH */
                 newenv = opal_os_path( false, prefix_dir, bin_base, NULL );
