--- conflicted
+++ resolved
@@ -10,11 +10,7 @@
 # <major>.<minor>.<release>.  If release is zero, then it is omitted.
 
 major=1
-<<<<<<< HEAD
-minor=5
-=======
 minor=7
->>>>>>> 3fe5e3e1
 release=0
 
 # greek is used for alpha or beta release tags.  If it is non-empty,
